# Copyright (c) 2025, NVIDIA CORPORATION.  All rights reserved.
#
# Licensed under the Apache License, Version 2.0 (the "License");
# you may not use this file except in compliance with the License.
# You may obtain a copy of the License at
#
#     http://www.apache.org/licenses/LICENSE-2.0
#
# Unless required by applicable law or agreed to in writing, software
# distributed under the License is distributed on an "AS IS" BASIS,
# WITHOUT WARRANTIES OR CONDITIONS OF ANY KIND, either express or implied.
# See the License for the specific language governing permissions and
# limitations under the License.

import math
import time
from typing import Any, Callable, Optional, Union

import torch
from megatron.core import parallel_state
from megatron.core.num_microbatches_calculator import get_num_microbatches
from megatron.core.pipeline_parallel import get_forward_backward_func
from megatron.core.rerun_state_machine import RerunDataIterator, RerunMode, get_rerun_state_machine
from megatron.core.transformer import MegatronModule

from megatron.bridge.training import fault_tolerance
from megatron.bridge.training.config import ConfigContainer
from megatron.bridge.training.state import GlobalState
from megatron.bridge.training.utils.train_utils import check_forward_step_func_num_args, maybe_inject_state
from megatron.bridge.utils.common_utils import is_last_rank, print_rank_0, print_rank_last


def evaluate(
    state: GlobalState,
    forward_step_func: Callable,
    data_iterator: Optional[Union[RerunDataIterator, list[RerunDataIterator]]],
    model: list[MegatronModule],
    process_non_loss_data_func: Optional[Callable],
    config: ConfigContainer,
    verbose: bool = False,
    non_loss_data_func: Optional[Callable] = None,
) -> tuple[Optional[dict[str, torch.Tensor]], Optional[Any], bool]:
    """Evaluation function.

    Args:
        state (GlobalState): The global state object.
        forward_step_func (Callable): The function that performs a forward step.
            Must have one of these signatures:
            - func(data_iterator: Iterable, model: GPTModel) -> tuple[torch.Tensor, Callable]
            - func(state: GlobalState, data_iterator: Iterable, model: GPTModel, return_schedule_plan: bool = False) -> tuple[torch.Tensor, Callable]
            
            Example:
            ```python
            def forward_step(data_iterator, model):
                batch = next(data_iterator)
                tokens = batch["tokens"]
                labels = batch["labels"] 
                loss_mask = batch["loss_mask"]
                
                # Forward pass
                output_tensor = model(input_ids=tokens, labels=labels)
                
                # Create loss function
                def loss_func(output_tensor):
                    losses = output_tensor.view(-1).float()
                    loss_mask_flat = loss_mask.view(-1).float()
                    loss = torch.sum(losses * loss_mask_flat)
                    num_tokens = loss_mask_flat.sum()
                    return loss, num_tokens, {"lm loss": torch.cat([loss.view(1), num_tokens.view(1)])}
                
                return output_tensor, loss_func
            ```
            
        data_iterator (Optional[Union[RerunDataIterator, list[RerunDataIterator]]]): Iterator over evaluation data.
            Can be a single RerunDataIterator or a list of them for multi-dataset evaluation.
            
            Example:
            ```python
            # Single dataset
            data_iterator = RerunDataIterator(iter(dataloader))
            
            # Multiple datasets (not currently supported in evaluation loop)
            data_iterator = [RerunDataIterator(iter(dataloader1)), 
                           RerunDataIterator(iter(dataloader2))]
            ```
            
        model (list[MegatronModule]): list of model chunks.
        process_non_loss_data_func (Optional[Callable]): Function to process non-loss data.
        config (ConfigContainer): Configuration container (potentially redundant).
        verbose (bool, optional): Whether to print evaluation progress. Defaults to False.
        non_loss_data_func (Optional[Callable], optional): Function to compute non-loss data. Defaults to None.

    Returns:
        tuple[Optional[dict[str, torch.Tensor]], Optional[Any], bool]: A tuple containing:
            - total_loss_dict: Dictionary of averaged losses. Each key maps to a scalar tensor.
              Example: {"lm loss": tensor(2.3456)}
              
            - collected_non_loss_data: Data collected by non_loss_data_func or process_non_loss_data_func.
              Can be None if neither function is provided.
              Example: {"perplexity": 10.5, "accuracy": 0.85} or None
              
            - timelimit_hit: Boolean indicating if the time limit was reached.
              Example: False (normal completion) or True (time limit exceeded)
              
        Example return:
        ```python
        (
            {"lm loss": tensor(2.3456)},  # Average loss across all evaluation iterations
            {"perplexity": 10.5, "accuracy": 0.85},  # Additional metrics or None
            False  # No time limit hit
        )
        ```
    """
    # Check num args to forward_step_func
    num_fw_args = check_forward_step_func_num_args(forward_step_func)

    timers = state.timers
    timers("evaluate", log_level=0).start(barrier=True)

    # Turn on evaluation mode which disables dropout.
    for model_module in model:
        model_module.eval()

    # Disable result validation during evaluation
    rerun_state_machine = get_rerun_state_machine()
    rerun_mode = rerun_state_machine.get_mode()
    rerun_state_machine.set_mode(RerunMode.DISABLED)

    total_loss_dict = {}

    # make validation batch size independent from training batch size
    eval_batch_size = state.cfg.train.global_batch_size
    eval_num_microbatches = eval_batch_size // (state.cfg.train.micro_batch_size * state.cfg.data_parallel_size)

    with torch.no_grad():
        iteration = 0
        if verbose:
            print_rank_0(f"Evaluating on {state.cfg.train.eval_iters * eval_batch_size} samples")
        while iteration < state.cfg.train.eval_iters:
            iteration += 1
            if verbose:
                print_rank_0(f"Evaluating iter {iteration}/{state.cfg.train.eval_iters}")

            wrapped_forward_step = maybe_inject_state(forward_step_func, state, num_fw_args=num_fw_args)
            forward_backward_func = get_forward_backward_func()
            # Don't care about timing during evaluation
            config.timers = None
            fault_tolerance.on_eval_step_start(state)
            loss_dicts = forward_backward_func(
                forward_step_func=wrapped_forward_step,
                data_iterator=data_iterator,
                model=model,
                num_microbatches=eval_num_microbatches,
                seq_length=state.cfg.model.seq_length,
                micro_batch_size=state.cfg.train.micro_batch_size,
                forward_only=True,
            )
            fault_tolerance.on_eval_step_end(state)
            config.timers = state.timers

            # Empty unused memory
            if state.cfg.train.empty_unused_memory_level >= 1:
                torch.cuda.empty_cache()

            if parallel_state.is_pipeline_last_stage(ignore_virtual=True):
                # Reduce across processes.
                for key in loss_dicts[0].keys():
                    if key not in total_loss_dict:
                        total_loss_dict[key] = torch.tensor([0.0, 0.0], dtype=torch.float).cuda()
                    val = [x[key].view(-1) for x in loss_dicts]

                    if val[0].numel() == 2:
                        val = torch.vstack(val).sum(dim=0)
                        torch.distributed.all_reduce(
                            val, group=parallel_state.get_data_parallel_group(with_context_parallel=True)
                        )
                        total_loss_dict[key] += val
                    elif val[0].numel() == 1:
                        val = torch.cat(val).sum()
                        total_loss_dict[key][0] += val
                        total_loss_dict[key][1] += len(loss_dicts)
                    else:
                        raise ValueError(f"Invalid value shape: {val[0].shape} for key {key}")

            state.train_state.consumed_valid_samples += eval_batch_size

            if state.cfg.train.exit_duration_in_mins:
                train_time = (time.time() - state.train_state.start_time) / 60.0
                done_cuda = torch.tensor(
                    [train_time > state.cfg.train.exit_duration_in_mins], dtype=torch.int, device="cuda"
                )
                torch.distributed.all_reduce(done_cuda, op=torch.distributed.ReduceOp.MAX)
                done = done_cuda.item()
                if done:
                    rerun_state_machine.set_mode(rerun_mode)
                    print_rank_0("Exiting during evaluation, timelimit reached")
                    return None, None, True

        collected_non_loss_data = None
        if non_loss_data_func is not None:
            collected_non_loss_data = non_loss_data_func(model)
        elif process_non_loss_data_func is not None and is_last_rank():
            collected_non_loss_data = forward_backward_func(
                forward_step_func=wrapped_forward_step,
                data_iterator=data_iterator,
                model=model,
                num_microbatches=get_num_microbatches(),
                seq_length=state.cfg.model.seq_length,
                micro_batch_size=state.cfg.train.micro_batch_size,
                forward_only=True,
                collect_non_loss_data=True,
            )

    # Move model back to the train mode.
    for model_module in model:
        model_module.train()

    for key in total_loss_dict:
        numerator, denominator = total_loss_dict[key]
        total_loss_dict[key] = numerator / denominator

    timers("evaluate").stop()
    timers.log(["evaluate"])

    rerun_state_machine.set_mode(rerun_mode)

    return total_loss_dict, collected_non_loss_data, False

# NOTE: The entrypoint for each evaluation step
# TODO: enable 'multiple_validation_sets' mode, return individual val_loss for each dataset
def evaluate_and_print_results(
    state: GlobalState,
    prefix: str,
    forward_step_func: Callable,
    data_iterator: Optional[Union[RerunDataIterator, list[RerunDataIterator]]],
    model: list[MegatronModule],
    config: ConfigContainer,
    verbose: bool = False,
    write_to_tensorboard: bool = True,
    process_non_loss_data_func: Optional[Callable] = None,
    non_loss_data_func: Optional[Callable] = None,
) -> None:
    """Helper function to evaluate and dump results on screen.

    Args:
        state (GlobalState): The global state object.
        prefix (str): Prefix for logging evaluation results.
        forward_step_func (Callable): The function that performs a forward step.
        data_iterator (Optional[Union[RerunDataIterator, list[RerunDataIterator]]]): Iterator over evaluation data.
        model (list[MegatronModule]): list of model chunks.
        config (ConfigContainer): Configuration container (potentially redundant).
        verbose (bool, optional): Whether to print evaluation progress. Defaults to False.
        write_to_tensorboard (bool, optional): Whether to write results to TensorBoard. Defaults to True.
        process_non_loss_data_func (Optional[Callable], optional): Function to process non-loss data. Defaults to None.
        non_loss_data_func (Optional[Callable], optional): Function to compute non-loss data. Defaults to None.
    """
    if write_to_tensorboard:
        writer = state.tensorboard_logger
    else:
        writer = None

    wandb_writer = state.wandb_logger

<<<<<<< HEAD
    # Check if we have multiple validation datasets
    if (hasattr(state.cfg.dataset, 'multiple_validation_sets') and 
        state.cfg.dataset.multiple_validation_sets and 
        isinstance(data_iterator, list)):
        # Handle multiple validation datasets
        validation_results = {}
        aggregated_loss_dict = {}
        total_datasets = len([dl for dl in data_iterator if dl is not None])
        
        for i, valid_data_iter in enumerate(data_iterator):
            if valid_data_iter is not None:
                # Get dataset path for this validation set from blend_per_split
                dataset_path = f"val_dataset_{i}"  # Default name
                if (hasattr(state.cfg.dataset, 'blend_per_split') and 
                    state.cfg.dataset.blend_per_split is not None and 
                    len(state.cfg.dataset.blend_per_split) > 1 and 
                    state.cfg.dataset.blend_per_split[1] is not None):
                    val_blend = state.cfg.dataset.blend_per_split[1]
                    if isinstance(val_blend, tuple) and len(val_blend) >= 2:
                        val_prefixes = val_blend[0]  # List of dataset prefixes
                        if i < len(val_prefixes):
                            dataset_path = val_prefixes[i]
                
                # Evaluate on this validation dataset
                total_loss_dict, collected_non_loss_data, timelimit = evaluate(
                    state, forward_step_func, valid_data_iter, model, process_non_loss_data_func, 
                    config, verbose, non_loss_data_func
                )
                
                # Timelimit hit during evaluation
                if timelimit:
                    return
                
                # Store results for this dataset
                validation_results[dataset_path] = (total_loss_dict, collected_non_loss_data, timelimit)
                
                # Log individual dataset results to tensorboard and wandb
                for key in total_loss_dict:
                    if writer:
                        writer.add_scalar(f"{key} validation {dataset_path}", total_loss_dict[key].item(), state.train_state.step)
                        writer.add_scalar(
                            f"{key} validation {dataset_path} vs samples",
                            total_loss_dict[key].item(),
                            state.train_state.consumed_train_samples,
                        )
                        if state.cfg.logger.log_validation_ppl_to_tensorboard:
                            ppl = math.exp(min(20, total_loss_dict[key].item()))
                            writer.add_scalar(f"{key} validation {dataset_path} ppl", ppl, state.train_state.step)
                            writer.add_scalar(
                                f"{key} validation {dataset_path} ppl vs samples", 
                                ppl, state.train_state.consumed_train_samples
                            )

                    if wandb_writer and is_last_rank():
                        wandb_writer.log({f"{key} validation {dataset_path}": total_loss_dict[key].item()}, state.train_state.step)
                        if state.cfg.logger.log_validation_ppl_to_tensorboard:
                            ppl = math.exp(min(20, total_loss_dict[key].item()))
                            wandb_writer.log({f"{key} validation {dataset_path} ppl": ppl}, state.train_state.step)
                
                # Aggregate losses for overall validation loss
                for key in total_loss_dict:
                    if key not in aggregated_loss_dict:
                        aggregated_loss_dict[key] = 0.0
                    aggregated_loss_dict[key] += total_loss_dict[key].item()
        
        # Calculate averaged losses across all validation datasets
        for key in aggregated_loss_dict:
            aggregated_loss_dict[key] /= total_datasets
        
        # Log aggregated validation results to tensorboard and wandb
        for key in aggregated_loss_dict:
            if writer:
                writer.add_scalar(f"{key} validation (aggregated)", aggregated_loss_dict[key], state.train_state.step)
=======
    # TODO: if multiple_validation_datasets is True, iterate the evaluate function for each validation iterator
    total_loss_dict, collected_non_loss_data, timelimit = evaluate(
        state, forward_step_func, data_iterator, model, process_non_loss_data_func, config, verbose, non_loss_data_func
    )

    # Timelimit hit during evaluation
    if timelimit:
        return
    string = f" validation loss at {prefix} | "
    for key in total_loss_dict:
        string += "{} value: {:.6E} | ".format(key, total_loss_dict[key].item())
        ppl = math.exp(min(20, total_loss_dict[key].item()))
        string += "{} PPL: {:.6E} | ".format(key, ppl)
        
        # write to tensorboard
        if writer:
            writer.add_scalar("{} validation".format(key), total_loss_dict[key].item(), state.train_state.step)
            writer.add_scalar(
                "{} validation vs samples".format(key),
                total_loss_dict[key].item(),
                state.train_state.consumed_train_samples,
            )
            if state.cfg.logger.log_validation_ppl_to_tensorboard:
                writer.add_scalar("{} validation ppl".format(key), ppl, state.train_state.step)
>>>>>>> b5b8efa8
                writer.add_scalar(
                    f"{key} validation (aggregated) vs samples",
                    aggregated_loss_dict[key],
                    state.train_state.consumed_train_samples,
                )
<<<<<<< HEAD
                if state.cfg.logger.log_validation_ppl_to_tensorboard:
                    ppl = math.exp(min(20, aggregated_loss_dict[key]))
                    writer.add_scalar(f"{key} validation (aggregated) ppl", ppl, state.train_state.step)
                    writer.add_scalar(
                        f"{key} validation (aggregated) ppl vs samples", 
                        ppl, state.train_state.consumed_train_samples
                    )

            if wandb_writer and is_last_rank():
                wandb_writer.log({f"{key} validation (aggregated)": aggregated_loss_dict[key]}, state.train_state.step)
                if state.cfg.logger.log_validation_ppl_to_tensorboard:
                    ppl = math.exp(min(20, aggregated_loss_dict[key]))
                    wandb_writer.log({f"{key} validation (aggregated) ppl": ppl}, state.train_state.step)
        
        # Print aggregated results to console
        string = f" validation loss at {prefix} (aggregated across {total_datasets} datasets) | "
        for key in aggregated_loss_dict:
            string += "{} value: {:.6E} | ".format(key, aggregated_loss_dict[key])
            ppl = math.exp(min(20, aggregated_loss_dict[key]))
            string += "{} PPL: {:.6E} | ".format(key, ppl)
        
        if process_non_loss_data_func is not None and writer and is_last_rank():
            # Use the non-loss data from the first dataset for processing
            first_dataset_results = next(iter(validation_results.values()))
            process_non_loss_data_func(first_dataset_results[1], state.train_state.step, writer)

        length = len(string) + 1
        print_rank_last("-" * length)
        print_rank_last(string)
        print_rank_last("-" * length)
        
    else:
        # Original single validation dataset logic
        total_loss_dict, collected_non_loss_data, timelimit = evaluate(
            state, forward_step_func, data_iterator, model, process_non_loss_data_func, config, verbose, non_loss_data_func
        )

        # Timelimit hit during evaluation
        if timelimit:
            return
        string = f" validation loss at {prefix} | "
        for key in total_loss_dict:
            string += "{} value: {:.6E} | ".format(key, total_loss_dict[key].item())
            ppl = math.exp(min(20, total_loss_dict[key].item()))
            string += "{} PPL: {:.6E} | ".format(key, ppl)
            if writer:
                writer.add_scalar("{} validation".format(key), total_loss_dict[key].item(), state.train_state.step)
                writer.add_scalar(
                    "{} validation vs samples".format(key),
                    total_loss_dict[key].item(),
                    state.train_state.consumed_train_samples,
                )
                if state.cfg.logger.log_validation_ppl_to_tensorboard:
                    writer.add_scalar("{} validation ppl".format(key), ppl, state.train_state.step)
                    writer.add_scalar(
                        "{} validation ppl vs samples".format(key), ppl, state.train_state.consumed_train_samples
                    )

            if wandb_writer and is_last_rank():
                wandb_writer.log({"{} validation".format(key): total_loss_dict[key].item()}, state.train_state.step)
                if state.cfg.logger.log_validation_ppl_to_tensorboard:
                    wandb_writer.log({"{} validation ppl".format(key): ppl}, state.train_state.step)

        if process_non_loss_data_func is not None and writer and is_last_rank():
            process_non_loss_data_func(collected_non_loss_data, state.train_state.step, writer)

        length = len(string) + 1
        print_rank_last("-" * length)
        print_rank_last(string)
        print_rank_last("-" * length)
=======

        # write to wandb
        if wandb_writer and is_last_rank():
            wandb_writer.log({"{} validation".format(key): total_loss_dict[key].item()}, state.train_state.step)
            if state.cfg.logger.log_validation_ppl_to_tensorboard:
                wandb_writer.log({"{} validation ppl".format(key): ppl}, state.train_state.step)

    if process_non_loss_data_func is not None and writer and is_last_rank():
        process_non_loss_data_func(collected_non_loss_data, state.train_state.step, writer)

    length = len(string) + 1
    print_rank_last("-" * length)
    print_rank_last(string)
    print_rank_last("-" * length)
>>>>>>> b5b8efa8
<|MERGE_RESOLUTION|>--- conflicted
+++ resolved
@@ -45,45 +45,7 @@
     Args:
         state (GlobalState): The global state object.
         forward_step_func (Callable): The function that performs a forward step.
-            Must have one of these signatures:
-            - func(data_iterator: Iterable, model: GPTModel) -> tuple[torch.Tensor, Callable]
-            - func(state: GlobalState, data_iterator: Iterable, model: GPTModel, return_schedule_plan: bool = False) -> tuple[torch.Tensor, Callable]
-            
-            Example:
-            ```python
-            def forward_step(data_iterator, model):
-                batch = next(data_iterator)
-                tokens = batch["tokens"]
-                labels = batch["labels"] 
-                loss_mask = batch["loss_mask"]
-                
-                # Forward pass
-                output_tensor = model(input_ids=tokens, labels=labels)
-                
-                # Create loss function
-                def loss_func(output_tensor):
-                    losses = output_tensor.view(-1).float()
-                    loss_mask_flat = loss_mask.view(-1).float()
-                    loss = torch.sum(losses * loss_mask_flat)
-                    num_tokens = loss_mask_flat.sum()
-                    return loss, num_tokens, {"lm loss": torch.cat([loss.view(1), num_tokens.view(1)])}
-                
-                return output_tensor, loss_func
-            ```
-            
         data_iterator (Optional[Union[RerunDataIterator, list[RerunDataIterator]]]): Iterator over evaluation data.
-            Can be a single RerunDataIterator or a list of them for multi-dataset evaluation.
-            
-            Example:
-            ```python
-            # Single dataset
-            data_iterator = RerunDataIterator(iter(dataloader))
-            
-            # Multiple datasets (not currently supported in evaluation loop)
-            data_iterator = [RerunDataIterator(iter(dataloader1)), 
-                           RerunDataIterator(iter(dataloader2))]
-            ```
-            
         model (list[MegatronModule]): list of model chunks.
         process_non_loss_data_func (Optional[Callable]): Function to process non-loss data.
         config (ConfigContainer): Configuration container (potentially redundant).
@@ -92,24 +54,9 @@
 
     Returns:
         tuple[Optional[dict[str, torch.Tensor]], Optional[Any], bool]: A tuple containing:
-            - total_loss_dict: Dictionary of averaged losses. Each key maps to a scalar tensor.
-              Example: {"lm loss": tensor(2.3456)}
-              
-            - collected_non_loss_data: Data collected by non_loss_data_func or process_non_loss_data_func.
-              Can be None if neither function is provided.
-              Example: {"perplexity": 10.5, "accuracy": 0.85} or None
-              
+            - total_loss_dict: Dictionary of averaged losses.
+            - collected_non_loss_data: Data collected by non_loss_data_func.
             - timelimit_hit: Boolean indicating if the time limit was reached.
-              Example: False (normal completion) or True (time limit exceeded)
-              
-        Example return:
-        ```python
-        (
-            {"lm loss": tensor(2.3456)},  # Average loss across all evaluation iterations
-            {"perplexity": 10.5, "accuracy": 0.85},  # Additional metrics or None
-            False  # No time limit hit
-        )
-        ```
     """
     # Check num args to forward_step_func
     num_fw_args = check_forward_step_func_num_args(forward_step_func)
@@ -226,6 +173,7 @@
 
     return total_loss_dict, collected_non_loss_data, False
 
+
 # NOTE: The entrypoint for each evaluation step
 # TODO: enable 'multiple_validation_sets' mode, return individual val_loss for each dataset
 def evaluate_and_print_results(
@@ -261,7 +209,6 @@
 
     wandb_writer = state.wandb_logger
 
-<<<<<<< HEAD
     # Check if we have multiple validation datasets
     if (hasattr(state.cfg.dataset, 'multiple_validation_sets') and 
         state.cfg.dataset.multiple_validation_sets and 
@@ -335,38 +282,11 @@
         for key in aggregated_loss_dict:
             if writer:
                 writer.add_scalar(f"{key} validation (aggregated)", aggregated_loss_dict[key], state.train_state.step)
-=======
-    # TODO: if multiple_validation_datasets is True, iterate the evaluate function for each validation iterator
-    total_loss_dict, collected_non_loss_data, timelimit = evaluate(
-        state, forward_step_func, data_iterator, model, process_non_loss_data_func, config, verbose, non_loss_data_func
-    )
-
-    # Timelimit hit during evaluation
-    if timelimit:
-        return
-    string = f" validation loss at {prefix} | "
-    for key in total_loss_dict:
-        string += "{} value: {:.6E} | ".format(key, total_loss_dict[key].item())
-        ppl = math.exp(min(20, total_loss_dict[key].item()))
-        string += "{} PPL: {:.6E} | ".format(key, ppl)
-        
-        # write to tensorboard
-        if writer:
-            writer.add_scalar("{} validation".format(key), total_loss_dict[key].item(), state.train_state.step)
-            writer.add_scalar(
-                "{} validation vs samples".format(key),
-                total_loss_dict[key].item(),
-                state.train_state.consumed_train_samples,
-            )
-            if state.cfg.logger.log_validation_ppl_to_tensorboard:
-                writer.add_scalar("{} validation ppl".format(key), ppl, state.train_state.step)
->>>>>>> b5b8efa8
                 writer.add_scalar(
                     f"{key} validation (aggregated) vs samples",
                     aggregated_loss_dict[key],
                     state.train_state.consumed_train_samples,
                 )
-<<<<<<< HEAD
                 if state.cfg.logger.log_validation_ppl_to_tensorboard:
                     ppl = math.exp(min(20, aggregated_loss_dict[key]))
                     writer.add_scalar(f"{key} validation (aggregated) ppl", ppl, state.train_state.step)
@@ -400,6 +320,7 @@
         
     else:
         # Original single validation dataset logic
+        # TODO: if multiple_validation_datasets is True, iterate the evaluate function for each validation iterator
         total_loss_dict, collected_non_loss_data, timelimit = evaluate(
             state, forward_step_func, data_iterator, model, process_non_loss_data_func, config, verbose, non_loss_data_func
         )
@@ -436,20 +357,4 @@
         length = len(string) + 1
         print_rank_last("-" * length)
         print_rank_last(string)
-        print_rank_last("-" * length)
-=======
-
-        # write to wandb
-        if wandb_writer and is_last_rank():
-            wandb_writer.log({"{} validation".format(key): total_loss_dict[key].item()}, state.train_state.step)
-            if state.cfg.logger.log_validation_ppl_to_tensorboard:
-                wandb_writer.log({"{} validation ppl".format(key): ppl}, state.train_state.step)
-
-    if process_non_loss_data_func is not None and writer and is_last_rank():
-        process_non_loss_data_func(collected_non_loss_data, state.train_state.step, writer)
-
-    length = len(string) + 1
-    print_rank_last("-" * length)
-    print_rank_last(string)
-    print_rank_last("-" * length)
->>>>>>> b5b8efa8
+        print_rank_last("-" * length)