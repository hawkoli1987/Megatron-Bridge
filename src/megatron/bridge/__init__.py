# Copyright (c) 2025, NVIDIA CORPORATION.  All rights reserved.
#
# Licensed under the Apache License, Version 2.0 (the "License");
# you may not use this file except in compliance with the License.
# You may obtain a copy of the License at
#
#     http://www.apache.org/licenses/LICENSE-2.0
#
# Unless required by applicable law or agreed to in writing, software
# distributed under the License is distributed on an "AS IS" BASIS,
# WITHOUT WARRANTIES OR CONDITIONS OF ANY KIND, either express or implied.
# See the License for the specific language governing permissions and
# limitations under the License.
"""Megatron Bridge - A component of the Megatron ecosystem."""

from megatron.bridge.models.auto_bridge import AutoBridge
<<<<<<< HEAD
=======
from megatron.bridge.models.causal_bridge import CausalLMBridge
from megatron.bridge.package_info import (
    __contact_emails__,
    __contact_names__,
    __download_url__,
    __homepage__,
    __package_name__,
    __repository_url__,
    __version__,
)
>>>>>>> 986c210c


__all__ = [
    "__version__",
    "__package_name__",
    "__contact_names__",
    "__contact_emails__",
    "__homepage__",
    "__repository_url__",
    "__download_url__",
    "AutoBridge",
]<|MERGE_RESOLUTION|>--- conflicted
+++ resolved
@@ -14,9 +14,6 @@
 """Megatron Bridge - A component of the Megatron ecosystem."""
 
 from megatron.bridge.models.auto_bridge import AutoBridge
-<<<<<<< HEAD
-=======
-from megatron.bridge.models.causal_bridge import CausalLMBridge
 from megatron.bridge.package_info import (
     __contact_emails__,
     __contact_names__,
@@ -26,8 +23,6 @@
     __repository_url__,
     __version__,
 )
->>>>>>> 986c210c
-
 
 __all__ = [
     "__version__",
