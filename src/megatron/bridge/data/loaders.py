# Copyright (c) 2025, NVIDIA CORPORATION.  All rights reserved.
#
# Licensed under the Apache License, Version 2.0 (the "License");
# you may not use this file except in compliance with the License.
# You may obtain a copy of the License at
#
#     http://www.apache.org/licenses/LICENSE-2.0
#
# Unless required by applicable law or agreed to in writing, software
# distributed under the License is distributed on an "AS IS" BASIS,
# WITHOUT WARRANTIES OR CONDITIONS OF ANY KIND, either express or implied.
# See the License for the specific language governing permissions and
# limitations under the License.

import json
from typing import Any, Callable, Iterable, Iterator, Optional, Union

import torch
from megatron.core import mpu
# The blend, consisting of a list of dataset prefixes and optionally a list of dataset weights, 
# e.g. [["path/to/dataset_1_prefix", "path/to/dataset_2_prefix"], [30.0, 70.0]].
from megatron.core.datasets.utils import get_blend_from_list
from megatron.core.rerun_state_machine import RerunDataIterator
from torch.utils.data import DataLoader

from megatron.bridge.data.samplers import build_pretraining_data_loader
from megatron.bridge.training.config import ConfigContainer
from megatron.bridge.training.state import TrainState
from megatron.bridge.training.utils.sig_utils import DistributedSignalHandler
from megatron.bridge.utils.common_utils import print_rank_0


def get_blend_and_blend_per_split(
    data_paths: Optional[list[str]] = None,
    data_args_path: Optional[str] = None,
    per_split_data_args_path: Optional[str] = None,
    train_data_paths: Optional[list[str]] = None,
    valid_data_paths: Optional[list[str]] = None,
    test_data_paths: Optional[list[str]] = None,
) -> tuple[Optional[list[str]], Optional[list[list[str]]]]:
    """Determine dataset blends from command-line arguments or config files.

    Parses different ways dataset paths/weights can be specified (single list,
    per-split lists, config files) and returns the blend information.

    Args:
        data_paths: List of paths/weights for a single blended dataset.
        data_args_path: Path to a file containing data paths/weights for a single blend.
        per_split_data_args_path: Path to a JSON file containing train/valid/test splits,
                                  each with its own list of paths/weights.
        train_data_paths: List of paths/weights specifically for the training split.
        valid_data_paths: List of paths/weights specifically for the validation split.
        test_data_paths: List of paths/weights specifically for the test split.

    Returns:
        A tuple (blend, blend_per_split):
        - blend: A list representing a single data blend, or None.
        - blend_per_split: A list containing blends for train, valid, test splits, or None.
                         Only one of `blend` or `blend_per_split` will be non-None.
    """
    use_data_path = data_paths is not None or data_args_path is not None
    use_per_split_data_path = (
        any(elt is not None for elt in [train_data_paths, valid_data_paths, test_data_paths])
        or per_split_data_args_path is not None
    )

    blend = None
    blend_per_split = None
    # IGNORE: use external blend info file
    if use_data_path:
        if data_args_path is not None:
            assert data_paths is None
            with open(data_args_path, "r") as f:
                blend = get_blend_from_list(f.read().split())
        else:
            assert data_paths is not None
            blend = get_blend_from_list(data_paths)
    elif use_per_split_data_path:
        # IGNORE: another way of external blend info containing both the paths and weights
        if per_split_data_args_path is not None:
            with open(per_split_data_args_path, "r") as f:
                per_split_data_args = json.load(f)
                # Each element in blend_per_split should be a list of files (and optional
                # weights), so split string if needed.
                for split in ["train", "valid", "test"]:
                    if isinstance(per_split_data_args[split], str):
                        per_split_data_args[split] = per_split_data_args[split].split()

                blend_per_split = [
                    get_blend_from_list(per_split_data_args["train"]),
                    get_blend_from_list(per_split_data_args["valid"]),
                    get_blend_from_list(per_split_data_args["test"]),
                ]
        # NOTE: actually used, 
        else:
            blend_per_split = [
                # get_blend_from_list()
                # the input is a list of flattened dataset weights and prefixes, e.g. [0.5, "/path/to/train1", 0.5, "/path/to/train2"]
                # or the weights can be omitted, e.g. ["/path/to/train1", "/path/to/train2"]
                # the output is a tuple of (list of dataset prefixes, list of dataset weights)
                get_blend_from_list(train_data_paths),
                get_blend_from_list(valid_data_paths),
                get_blend_from_list(test_data_paths),
            ]
    else:
        blend, blend_per_split = None, None

    # NOTE: blend should be None if dataset is split offline
    return blend, blend_per_split


def cyclic_iter(iter: Iterable) -> Iterator:
    """Create an infinite iterator from a finite iterable."""
    while True:
        for x in iter:
            yield x


def get_train_valid_test_num_samples(cfg: ConfigContainer) -> tuple[int, int, int]:
    """Calculate the number of samples for train, validation, and test sets.

    Determines sample counts based on training iterations, global batch size,
    and evaluation interval/iterations specified in the config.

    Args:
        cfg: The main configuration container.

    Returns:
        A tuple (train_samples, valid_samples, test_samples).
    """

    # Number of train/valid/test samples.
    train_samples = cfg.train.train_iters * cfg.train.global_batch_size
    eval_iters = (cfg.train.train_iters // cfg.train.eval_interval + 1) * cfg.train.eval_iters
    test_iters = cfg.train.eval_iters

    return (
        train_samples,
        eval_iters * cfg.train.global_batch_size,
        test_iters * cfg.train.global_batch_size,
    )


def build_train_valid_test_datasets(
    cfg: ConfigContainer, build_train_valid_test_datasets_provider: Callable
) -> tuple[Any, Any, Any]:
    """Build train, validation, and test datasets using a provider function.

    Args:
        cfg: The main configuration container.
        build_train_valid_test_datasets_provider: A function that takes
            train_val_test_num_samples and dataset_config and returns the datasets.

    Returns:
        A tuple (train_dataset, valid_dataset, test_dataset).
    """
    train_valid_test_num_samples = get_train_valid_test_num_samples(cfg)
    print_rank_0(" > datasets target sizes (minimum size):")
    print_rank_0("    train:      {}".format(train_valid_test_num_samples[0]))
    print_rank_0("    validation: {}".format(train_valid_test_num_samples[1]))
    print_rank_0("    test:       {}".format(train_valid_test_num_samples[2]))
    return build_train_valid_test_datasets_provider(train_valid_test_num_samples, cfg.dataset)


def build_train_valid_test_data_loaders(
    cfg: ConfigContainer, train_state: TrainState, build_train_valid_test_datasets_provider: Callable
) -> tuple[Optional[DataLoader], Union[Optional[DataLoader], list[Optional[DataLoader]]], Optional[DataLoader]]:
    """Build train, validation, and test data loaders.

    First builds the datasets using the provided provider function, then constructs
    PyTorch DataLoaders with appropriate sampling and configuration.

    Args:
        cfg: The main configuration container.
        train_state: The current training state.
        build_train_valid_test_datasets_provider: A function to build the datasets.

    Returns:
        A tuple (train_dataloader, valid_dataloader, test_dataloader).
        When multiple_validation_sets is True, valid_dataloader will be a list of DataLoaders.
    """
    (train_dataloader, valid_dataloader, test_dataloader) = (None, None, None)

    print_rank_0("> building train, validation, and test datasets ...")

    # Construct the data pipeline
    # Build datasets.
    train_ds, valid_ds, test_ds = build_train_valid_test_datasets(
        cfg=cfg, build_train_valid_test_datasets_provider=build_train_valid_test_datasets_provider
    )

    exit_signal = cfg.train.exit_signal

    def worker_init_fn(_):
        DistributedSignalHandler(exit_signal).__enter__()

    maybe_worker_init_fn = worker_init_fn if cfg.train.exit_signal_handler_for_dataloader else None

    # Build dataloders.
    train_dataloader = build_pretraining_data_loader(
        train_ds,
        train_state.consumed_train_samples,
        cfg.dataset.dataloader_type,
        cfg.train.micro_batch_size,
        cfg.dataset.num_workers,
        cfg.dataset.data_sharding,
        worker_init_fn=maybe_worker_init_fn,
        collate_fn=train_ds.collate_fn if hasattr(train_ds, "collate_fn") else None,
        pin_memory=cfg.dataset.pin_memory,
        persistent_workers=cfg.dataset.persistent_workers,
        data_parallel_rank=mpu.get_data_parallel_rank(),
        data_parallel_size=mpu.get_data_parallel_world_size(),
    )
<<<<<<< HEAD
    
    # Handle multiple validation datasets
    if hasattr(cfg.dataset, 'multiple_validation_sets') and cfg.dataset.multiple_validation_sets and isinstance(valid_ds, list):
        # Multiple validation datasets - create a list of dataloaders
        valid_dataloader = []
        for i, valid_dataset in enumerate(valid_ds):
            if valid_dataset is not None:
                if cfg.train.skip_train:
                    valid_dl = build_pretraining_data_loader(
                        valid_dataset,
                        0,
                        cfg.dataset.dataloader_type,
                        cfg.train.micro_batch_size,
                        cfg.dataset.num_workers,
                        cfg.dataset.data_sharding,
                        worker_init_fn=maybe_worker_init_fn,
                        collate_fn=valid_dataset.collate_fn if hasattr(valid_dataset, "collate_fn") else None,
                        pin_memory=cfg.dataset.pin_memory,
                        persistent_workers=cfg.dataset.persistent_workers,
                        data_parallel_rank=mpu.get_data_parallel_rank(),
                        data_parallel_size=mpu.get_data_parallel_world_size(),
                    )
                else:
                    valid_dl = build_pretraining_data_loader(
                        valid_dataset,
                        train_state.consumed_valid_samples,
                        "cyclic",
                        cfg.train.micro_batch_size,
                        cfg.dataset.num_workers,
                        cfg.dataset.data_sharding,
                        worker_init_fn=maybe_worker_init_fn,
                        collate_fn=valid_dataset.collate_fn if hasattr(valid_dataset, "collate_fn") else None,
                        pin_memory=cfg.dataset.pin_memory,
                        persistent_workers=cfg.dataset.persistent_workers,
                        data_parallel_rank=mpu.get_data_parallel_rank(),
                        data_parallel_size=mpu.get_data_parallel_world_size(),
                    )
                valid_dataloader.append(valid_dl)
            else:
                valid_dataloader.append(None)
    else:
        # Single validation dataset - original logic
        if cfg.train.skip_train:
            valid_dataloader = build_pretraining_data_loader(
                valid_ds,
                0,
                cfg.dataset.dataloader_type,
                cfg.train.micro_batch_size,
                cfg.dataset.num_workers,
                cfg.dataset.data_sharding,
                worker_init_fn=maybe_worker_init_fn,
                collate_fn=valid_ds.collate_fn if hasattr(valid_ds, "collate_fn") else None,
                pin_memory=cfg.dataset.pin_memory,
                persistent_workers=cfg.dataset.persistent_workers,
                data_parallel_rank=mpu.get_data_parallel_rank(),
                data_parallel_size=mpu.get_data_parallel_world_size(),
            )
        else:
            valid_dataloader = build_pretraining_data_loader(
                valid_ds,
                train_state.consumed_valid_samples,
                "cyclic",
                cfg.train.micro_batch_size,
                cfg.dataset.num_workers,
                cfg.dataset.data_sharding,
                worker_init_fn=maybe_worker_init_fn,
                collate_fn=valid_ds.collate_fn if hasattr(valid_ds, "collate_fn") else None,
                pin_memory=cfg.dataset.pin_memory,
                persistent_workers=cfg.dataset.persistent_workers,
                data_parallel_rank=mpu.get_data_parallel_rank(),
                data_parallel_size=mpu.get_data_parallel_world_size(),
            )
=======
    # offline evaluation
    if cfg.train.skip_train:
        valid_dataloader = build_pretraining_data_loader(
            valid_ds,
            0,
            cfg.dataset.dataloader_type,
            cfg.train.micro_batch_size,
            cfg.dataset.num_workers,
            cfg.dataset.data_sharding,
            worker_init_fn=maybe_worker_init_fn,
            collate_fn=valid_ds.collate_fn if hasattr(valid_ds, "collate_fn") else None,
            pin_memory=cfg.dataset.pin_memory,
            persistent_workers=cfg.dataset.persistent_workers,
            data_parallel_rank=mpu.get_data_parallel_rank(),
            data_parallel_size=mpu.get_data_parallel_world_size(),
        )
    else:
        # online evaluation
        # TODO: if multiple_validation_datasets is True, the valid_dataloader will be a list of
        # DataLoaders, built from the respective val_dataset from valid_ds list
        valid_dataloader = build_pretraining_data_loader(
            valid_ds,
            train_state.consumed_valid_samples,
            "cyclic",
            cfg.train.micro_batch_size,
            cfg.dataset.num_workers,
            cfg.dataset.data_sharding,
            worker_init_fn=maybe_worker_init_fn,
            collate_fn=valid_ds.collate_fn if hasattr(valid_ds, "collate_fn") else None,
            pin_memory=cfg.dataset.pin_memory,
            persistent_workers=cfg.dataset.persistent_workers,
            data_parallel_rank=mpu.get_data_parallel_rank(),
            data_parallel_size=mpu.get_data_parallel_world_size(),
        )
>>>>>>> b5b8efa8
    test_dataloader = build_pretraining_data_loader(
        test_ds,
        0,
        cfg.dataset.dataloader_type,
        cfg.train.micro_batch_size,
        cfg.dataset.num_workers,
        cfg.dataset.data_sharding,
        worker_init_fn=maybe_worker_init_fn,
        collate_fn=test_ds.collate_fn if hasattr(test_ds, "collate_fn") else None,
        pin_memory=cfg.dataset.pin_memory,
        persistent_workers=cfg.dataset.persistent_workers,
        data_parallel_rank=mpu.get_data_parallel_rank(),
        data_parallel_size=mpu.get_data_parallel_world_size(),
    )

    # Flags to know if we need to do training/validation/testing.
    do_train = train_dataloader is not None and cfg.train.train_iters > 0
    do_valid = valid_dataloader is not None and cfg.train.eval_iters > 0
    do_test = test_dataloader is not None and cfg.train.eval_iters > 0
    flags = torch.tensor([int(do_train), int(do_valid), int(do_test)], dtype=torch.long, device="cuda")

    torch.distributed.broadcast(flags, 0)

    train_state.do_train = flags[0].item()
    train_state.do_valid = flags[1].item()
    train_state.do_test = flags[2].item()

    return train_dataloader, valid_dataloader, test_dataloader


def build_train_valid_test_data_iterators(
    cfg: ConfigContainer, train_state: TrainState, build_train_valid_test_datasets_provider: Callable
) -> tuple[Optional[RerunDataIterator], Union[Optional[RerunDataIterator], list[Optional[RerunDataIterator]]], Optional[RerunDataIterator]]:
    """Build train, validation, and test data iterators.

    Builds the data loaders first, then wraps them in appropriate iterators
    (e.g., RerunDataIterator, cyclic_iter) based on the configuration.

    Args:
        cfg: The main configuration container.
        train_state: The current training state.
        build_train_valid_test_datasets_provider: A function to build the datasets.

    Returns:
        A tuple (train_data_iterator, valid_data_iterator, test_data_iterator).
<<<<<<< HEAD
        When multiple_validation_sets is True, valid_data_iterator will be a list of iterators.
=======
        Example batch from Megatron Blended Dataset = next(xx_data_iterator) 
        batch = {
            "tokens": torch.tensor([[1, 2, 3, 4, 5, 6, 7, 8, 9, 10]]),  # Shape: [batch_size, seq_length]
            "labels": torch.tensor([[1, 2, 3, 4, 5, 6, 7, 8, 9, 10]]),  # Shape: [batch_size, seq_length] 
            "loss_mask": torch.tensor([[1, 1, 1, 1, 1, 1, 1, 1, 1, 1]]), # Shape: [batch_size, seq_length]
            "attention_mask": torch.tensor([[1, 1, 1, 1, 1, 1, 1, 1, 1, 1]]), # Shape: [batch_size, seq_length]
            "position_ids": torch.tensor([[0, 1, 2, 3, 4, 5, 6, 7, 8, 9]]), # Shape: [batch_size, seq_length]
            # For packed sequences:
            "cu_seqlens": torch.tensor([0, 5, 10]),  # Cumulative sequence lengths
            "cu_seqlens_argmin": torch.tensor([0, 0, 0]),  # Argument minimum indices
            "max_seqlen": 10,  # Maximum sequence length in this batch
        }
>>>>>>> b5b8efa8
    """

    # Build loaders.
    train_dataloader, valid_dataloader, test_dataloader = build_train_valid_test_data_loaders(
        cfg=cfg,
        train_state=train_state,
        build_train_valid_test_datasets_provider=build_train_valid_test_datasets_provider,
    )

    # Build iterators.
    dl_type = cfg.dataset.dataloader_type
    assert dl_type in ["single", "cyclic", "external"]

    def _get_iterator(dataloader_type, dataloader):
        """Return dataset iterator."""
        if dataloader_type == "single":
            return RerunDataIterator(iter(dataloader))
        elif dataloader_type == "cyclic":
            return RerunDataIterator(iter(cyclic_iter(dataloader)))
        elif dataloader_type == "external":
            # External dataloader is passed through. User is expected to define how to iterate.
            if isinstance(dataloader, list):
                return [RerunDataIterator(d) for d in dataloader]
            else:
                return RerunDataIterator(dataloader)
        else:
            raise RuntimeError("unexpected dataloader type")

    if train_dataloader is not None:
        train_data_iterator = _get_iterator(dl_type, train_dataloader)
    else:
        train_data_iterator = None

    if valid_dataloader is not None:
<<<<<<< HEAD
        if isinstance(valid_dataloader, list):
            # Multiple validation datasets - create a list of iterators
            valid_data_iterator = []
            for valid_dl in valid_dataloader:
                if valid_dl is not None:
                    valid_data_iterator.append(_get_iterator("cyclic", valid_dl))
                else:
                    valid_data_iterator.append(None)
        else:
            # Single validation dataset - original logic
            valid_data_iterator = _get_iterator("cyclic", valid_dataloader)
=======
        # TODO:if multiple_validation_datasets is True, the valid_data_iterator will be a list of
        # iterators, built from the respective val_dataset from valid_ds list
        valid_data_iterator = _get_iterator("cyclic", valid_dataloader)
>>>>>>> b5b8efa8
    else:
        valid_data_iterator = None

    if test_dataloader is not None:
        test_data_iterator = _get_iterator(dl_type, test_dataloader)
    else:
        test_data_iterator = None

    return train_data_iterator, valid_data_iterator, test_data_iterator


def setup_data_iterators(
    cfg: ConfigContainer,
    train_state: TrainState,
    model_length: int,
    train_valid_test_datasets_provider: Callable,
) -> tuple[
    Union[Optional[RerunDataIterator], list[Optional[RerunDataIterator]]],
    Union[Optional[RerunDataIterator], list[Optional[RerunDataIterator]]],
    Union[Optional[RerunDataIterator], list[Optional[RerunDataIterator]]],
]:
    """Set up data iterators, handling virtual pipeline parallelism if enabled.

    Calls `build_train_valid_test_data_iterators` potentially multiple times
    if virtual pipeline parallelism is used, creating separate iterators for each
    virtual stage.

    Args:
        cfg: The main configuration container.
        train_state: The current training state.
        model_length: The number of model chunks (used for virtual pipeline parallelism).
        train_valid_test_datasets_provider: A function to build the datasets.

    Returns:
        A tuple (train_data_iterator, valid_data_iterator, test_data_iterator).
        Each element can be a single iterator or a list of iterators if virtual
        pipeline parallelism is enabled.
    """
    if cfg.model.virtual_pipeline_model_parallel_size is not None:
        train_data_iterator = []
        valid_data_iterator = []
        test_data_iterator = []
        for i in range(model_length):
            iterators = build_train_valid_test_data_iterators(
                cfg=cfg,
                train_state=train_state,
                build_train_valid_test_datasets_provider=train_valid_test_datasets_provider,
            )
            train_data_iterator.append(iterators[0])
            valid_data_iterator.append(iterators[1])
            test_data_iterator.append(iterators[2])
    else:
        train_data_iterator, valid_data_iterator, test_data_iterator = build_train_valid_test_data_iterators(
            cfg=cfg,
            train_state=train_state,
            build_train_valid_test_datasets_provider=train_valid_test_datasets_provider,
        )

    return train_data_iterator, valid_data_iterator, test_data_iterator<|MERGE_RESOLUTION|>--- conflicted
+++ resolved
@@ -211,7 +211,6 @@
         data_parallel_rank=mpu.get_data_parallel_rank(),
         data_parallel_size=mpu.get_data_parallel_world_size(),
     )
-<<<<<<< HEAD
     
     # Handle multiple validation datasets
     if hasattr(cfg.dataset, 'multiple_validation_sets') and cfg.dataset.multiple_validation_sets and isinstance(valid_ds, list):
@@ -254,6 +253,7 @@
                 valid_dataloader.append(None)
     else:
         # Single validation dataset - original logic
+        # offline evaluation
         if cfg.train.skip_train:
             valid_dataloader = build_pretraining_data_loader(
                 valid_ds,
@@ -270,6 +270,7 @@
                 data_parallel_size=mpu.get_data_parallel_world_size(),
             )
         else:
+            # online evaluation
             valid_dataloader = build_pretraining_data_loader(
                 valid_ds,
                 train_state.consumed_valid_samples,
@@ -284,42 +285,6 @@
                 data_parallel_rank=mpu.get_data_parallel_rank(),
                 data_parallel_size=mpu.get_data_parallel_world_size(),
             )
-=======
-    # offline evaluation
-    if cfg.train.skip_train:
-        valid_dataloader = build_pretraining_data_loader(
-            valid_ds,
-            0,
-            cfg.dataset.dataloader_type,
-            cfg.train.micro_batch_size,
-            cfg.dataset.num_workers,
-            cfg.dataset.data_sharding,
-            worker_init_fn=maybe_worker_init_fn,
-            collate_fn=valid_ds.collate_fn if hasattr(valid_ds, "collate_fn") else None,
-            pin_memory=cfg.dataset.pin_memory,
-            persistent_workers=cfg.dataset.persistent_workers,
-            data_parallel_rank=mpu.get_data_parallel_rank(),
-            data_parallel_size=mpu.get_data_parallel_world_size(),
-        )
-    else:
-        # online evaluation
-        # TODO: if multiple_validation_datasets is True, the valid_dataloader will be a list of
-        # DataLoaders, built from the respective val_dataset from valid_ds list
-        valid_dataloader = build_pretraining_data_loader(
-            valid_ds,
-            train_state.consumed_valid_samples,
-            "cyclic",
-            cfg.train.micro_batch_size,
-            cfg.dataset.num_workers,
-            cfg.dataset.data_sharding,
-            worker_init_fn=maybe_worker_init_fn,
-            collate_fn=valid_ds.collate_fn if hasattr(valid_ds, "collate_fn") else None,
-            pin_memory=cfg.dataset.pin_memory,
-            persistent_workers=cfg.dataset.persistent_workers,
-            data_parallel_rank=mpu.get_data_parallel_rank(),
-            data_parallel_size=mpu.get_data_parallel_world_size(),
-        )
->>>>>>> b5b8efa8
     test_dataloader = build_pretraining_data_loader(
         test_ds,
         0,
@@ -365,13 +330,12 @@
 
     Returns:
         A tuple (train_data_iterator, valid_data_iterator, test_data_iterator).
-<<<<<<< HEAD
         When multiple_validation_sets is True, valid_data_iterator will be a list of iterators.
-=======
+        
         Example batch from Megatron Blended Dataset = next(xx_data_iterator) 
         batch = {
             "tokens": torch.tensor([[1, 2, 3, 4, 5, 6, 7, 8, 9, 10]]),  # Shape: [batch_size, seq_length]
-            "labels": torch.tensor([[1, 2, 3, 4, 5, 6, 7, 8, 9, 10]]),  # Shape: [batch_size, seq_length] 
+            "labels": torch.tensor([[1, 2, 3, 4, 5, 6, 7, 8, 9, 10]]),  # Shape: [batch_size, seq_length]
             "loss_mask": torch.tensor([[1, 1, 1, 1, 1, 1, 1, 1, 1, 1]]), # Shape: [batch_size, seq_length]
             "attention_mask": torch.tensor([[1, 1, 1, 1, 1, 1, 1, 1, 1, 1]]), # Shape: [batch_size, seq_length]
             "position_ids": torch.tensor([[0, 1, 2, 3, 4, 5, 6, 7, 8, 9]]), # Shape: [batch_size, seq_length]
@@ -380,7 +344,6 @@
             "cu_seqlens_argmin": torch.tensor([0, 0, 0]),  # Argument minimum indices
             "max_seqlen": 10,  # Maximum sequence length in this batch
         }
->>>>>>> b5b8efa8
     """
 
     # Build loaders.
@@ -415,7 +378,6 @@
         train_data_iterator = None
 
     if valid_dataloader is not None:
-<<<<<<< HEAD
         if isinstance(valid_dataloader, list):
             # Multiple validation datasets - create a list of iterators
             valid_data_iterator = []
@@ -427,11 +389,6 @@
         else:
             # Single validation dataset - original logic
             valid_data_iterator = _get_iterator("cyclic", valid_dataloader)
-=======
-        # TODO:if multiple_validation_datasets is True, the valid_data_iterator will be a list of
-        # iterators, built from the respective val_dataset from valid_ds list
-        valid_data_iterator = _get_iterator("cyclic", valid_dataloader)
->>>>>>> b5b8efa8
     else:
         valid_data_iterator = None
 
