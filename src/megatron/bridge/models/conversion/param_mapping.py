# Copyright (c) 2025, NVIDIA CORPORATION.  All rights reserved.
#
# Licensed under the Apache License, Version 2.0 (the "License");
# you may not use this file except in compliance with the License.
# You may obtain a copy of the License at
#
#     http://www.apache.org/licenses/LICENSE-2.0
#
# Unless required by applicable law or agreed to in writing, software
# distributed under the License is distributed on an "AS IS" BASIS,
# WITHOUT WARRANTIES OR CONDITIONS OF ANY KIND, either express or implied.
# See the License for the specific language governing permissions and
# limitations under the License.

import re
import json
import re
from abc import ABC, abstractmethod
from typing import Any, Dict, Generic, List, Optional, Tuple, TypeVar, Union

import torch
import torch.distributed
import torch.nn as nn
from megatron.core import mpu
from megatron.core.transformer.module import MegatronModule
from megatron.core.transformer.transformer_config import TransformerConfig
from megatron.core.utils import (
    get_pg_rank,
    get_pg_size,
)
<<<<<<< HEAD
from megatron.bridge.models.conversion.utils import get_module_and_param_from_name
from megatron.core.transformer.module import MegatronModule
=======

from megatron.bridge.models.conversion.utils import get_module_and_param_from_name

>>>>>>> 159ddad3

WeightType = TypeVar("WeightType", torch.Tensor, Dict[str, torch.Tensor])


class MegatronParamMapping(ABC, Generic[WeightType]):
    """
    Abstract base class for weight conversion between Megatron and external formats.

    This class provides the foundation for all weight mappings, handling the complex
    conversions between Megatron-Core's distributed tensor formats and standard
    (typically HuggingFace) formats. Each concrete mapping implements specific
    transformation logic while inheriting common parallel communication patterns.

    Key responsibilities:
    - Format transformation (e.g., QKV merging/splitting, gated MLP handling)
    - Tensor parallel (TP) distribution and gathering across GPUs
    - Pipeline parallel (PP) broadcasting between pipeline stages
    - Wildcard pattern resolution for layer-wise mappings

    The mapping abstraction ensures that higher-level code doesn't need to know
    about the parallel topology or format differences - it just requests a
    conversion and the mapping handles all the complexity.

    Public helper methods for subclasses:
    - broadcast_from_pp_rank: Broadcast tensors across pipeline stages
    - broadcast_obj_from_pp_rank: Broadcast Python objects across PP ranks
    - broadcast_tensor_to_tp_ranks: Broadcast within TP group
    - scatter_to_tp_ranks: Distribute tensor shards to TP ranks
    - gather_from_tp_ranks: Collect tensor shards from TP ranks

    Example:
        .. code-block:: python

            class MyCustomMapping(MegatronParamMapping[torch.Tensor]):
                def hf_to_megatron(self, hf_weights, megatron_module):
                    # Custom transformation logic
                    transformed = hf_weights.t()  # Example: transpose
                    # Use helpers for distribution
                    return self.scatter_to_tp_ranks(...)

                def megatron_to_hf(self, megatron_weights, megatron_module):
                    # Broadcast from owning PP rank
                    weight = self.broadcast_from_pp_rank(megatron_weights)
                    # Gather from TP ranks and transform
                    gathered = self.gather_from_tp_ranks(weight)
                    return {"custom_weight": gathered[0].t()}
    """

    def __init__(self, megatron_param: str, hf_param: Union[str, Dict[str, str]]):
        """Initialize the weight mapping.

        Args:
            megatron_param (str): Megatron parameter name pattern (supports *
                wildcards).
            hf_param (Union[str, Dict[str, str]]): External format name pattern(s).
        """
        self.megatron_param = megatron_param
        self.hf_param = hf_param
        self._validate_patterns()
        self.ep_group = mpu.get_expert_model_parallel_group()

        if mpu.is_initialized():
            self.pp_group = mpu.get_pipeline_model_parallel_group()
            self.ep_group = mpu.get_expert_model_parallel_group()
            self._tp_group = mpu.get_tensor_model_parallel_group()
            self._etp_group = mpu.get_expert_tensor_parallel_group()
        else:
            self.pp_group = None
            self.ep_group = None
            self._tp_group = None
            self._etp_group = None

    @property
    def tp_group(self):
        """Get the tensor model parallel group."""
        if self.is_expert:
            return self._etp_group
        return self._tp_group

    @property
    def tp_rank(self) -> int:
        """Get the tensor model parallel rank."""
        return get_pg_rank(self.tp_group)

    @property
    def tp_size(self) -> int:
        """Get the tensor model parallel size."""
        return get_pg_size(self.tp_group)

    @property
    def pp_rank(self) -> int:
        """Get the pipeline model parallel rank."""
        return get_pg_rank(self.pp_group)

    @property
    def pp_size(self) -> int:
        """Get the pipeline model parallel size."""
        return get_pg_size(self.pp_group)

    @property
    def ep_rank(self) -> int:
        """Get the expert model parallel rank."""
        return get_pg_rank(self.ep_group)

    @property
    def ep_size(self) -> int:
        """Get the expert model parallel size."""
        return get_pg_size(self.ep_group)

    @property
    def etp_rank(self) -> int:
        """Get the expert tensor parallel rank."""
        return get_pg_rank(self.etp_group)

    @property
    def etp_size(self) -> int:
        """Get the expert tensor parallel size."""
        return get_pg_size(self.etp_group)

    @property
    def is_expert(self) -> bool:
        """Check if this mapping is for an expert parameter."""
        return ".mlp.experts.linear_fc" in self.megatron_param

    def _resolve_names(self, captures: Tuple[str, ...]) -> Tuple[str, Union[str, Dict[str, str]]]:
        resolved_megatron_param = self.megatron_param
        for value in captures:
            resolved_megatron_param = resolved_megatron_param.replace("*", value, 1)

        if isinstance(self.hf_param, str):
            resolved_hf_param = self.hf_param
            for value in captures:
                resolved_hf_param = resolved_hf_param.replace("*", value, 1)
        else:
            resolved_hf_param = {}
            for k, v in self.hf_param.items():
                resolved_v = v
                for value in captures:
                    resolved_v = resolved_v.replace("*", value, 1)
                resolved_hf_param[k] = resolved_v

        return resolved_megatron_param, resolved_hf_param

    def resolve(self, captures: Tuple[str, ...]) -> "MegatronParamMapping":
        """Create a new mapping with resolved wildcards.

        This default implementation works for mappings with a
        (megatron_param, hf_param) constructor.

        Args:
            captures (Tuple[str, ...]): Captured wildcard values.

        Returns:
            MegatronParamMapping: A new mapping instance with resolved names.
        """
        resolved_megatron_param, resolved_hf_param = self._resolve_names(captures)
        return type(self)(resolved_megatron_param, resolved_hf_param)

    @abstractmethod
    def hf_to_megatron(
        self,
        hf_weights: WeightType,
        megatron_module: nn.Module,
    ) -> torch.Tensor:
        """Convert hf_weights TO Megatron format.

        This method handles:
        1. Format transformation (if needed)
        2. Tensor parallel distribution (if self.tp_size > 1)

        Args:
            hf_weights (WeightType): Source hf_weights in external format.
            megatron_module (nn.Module): Target Megatron module (for config
                access).

        Returns:
            torch.Tensor: Weight tensor ready for the current TP rank.
        """
        ...

    @abstractmethod
    def megatron_to_hf(
        self,
        megatron_weights: Optional[torch.Tensor],
        megatron_module: Optional[nn.Module],
    ) -> Dict[str, torch.Tensor]:
        """Convert weights FROM Megatron format.

        This method handles:
        1. Pipeline parallel broadcasting (if weight is on different PP rank)
        2. Tensor parallel gathering (if needed)
        3. Format transformation

        Args:
            megatron_weights (Optional[torch.Tensor]): Weight tensor from current
                rank (None if on different PP rank).
            megatron_module (Optional[nn.Module]): Module for config access
                (None if on different PP rank).

        Returns:
            Dict[str, torch.Tensor]: Converted weights (empty dict if not on
                TP rank 0).
        """
        ...

    def broadcast_from_pp_rank(self, tensor: Optional[torch.Tensor]) -> Optional[torch.Tensor]:
        """Broadcast a tensor from the pipeline-parallel rank that owns it.

        Broadcasts to **all** PP ranks. This mirrors the behaviour of
        `broadcast_from_megatron_pp` in the original MMapping implementation and
        additionally keeps the tensor-parallel metadata (`tensor_model_parallel`,
        `partition_dim`) consistent on every rank.

        Args:
            tensor (Optional[torch.Tensor]): The local tensor if the current PP
                rank owns it. ``None`` otherwise.

        Returns:
            Optional[torch.Tensor]: The broadcasted tensor on every PP rank, or
                ``None`` if *no* PP rank owned the tensor (which indicates a bug
                in the calling code).
        """

        # Fast-path when we are not using pipeline parallelism.
        if self.pp_size == 1:
            return tensor

        # ------------------------------------------------------------------
        # 1.  Gather (shape, dtype, tensor_parallel flag, partition_dim) from
        #     every PP rank so that we can find the source rank.
        # ------------------------------------------------------------------
        if tensor is not None:
            shape = tensor.shape
            dtype = tensor.dtype
            tensor_parallel = getattr(tensor, "tensor_model_parallel", None)
            partition_dim = getattr(tensor, "partition_dim", None)
            tensor_spec = (shape, dtype, tensor_parallel, partition_dim)
        else:
            tensor_spec = None

        tensor_spec_output: list[Optional[tuple]] = [None] * self.pp_size
        torch.distributed.all_gather_object(tensor_spec_output, tensor_spec, group=self.pp_group)

        # ------------------------------------------------------------------
        # 2.  Identify the owning rank (the only rank with a non-None spec).
        # ------------------------------------------------------------------
        target_tensor_spec = None
        src_rank = None  # Rank *inside* the PP group.
        for rank, spec in enumerate(tensor_spec_output):
            if spec is not None:
                if target_tensor_spec is not None:
                    raise ValueError(f"Tensor exists on more than one PP rank. Found on ranks {src_rank} and {rank}.")
                target_tensor_spec = spec
                src_rank = rank

        if target_tensor_spec is None:
            # No rank had the tensor – this is an error in the caller.
            raise ValueError("Object must exist on at least one PP rank")

        # ------------------------------------------------------------------
        # 3.  Ensure every rank has an allocated tensor with the right shape
        #     and dtype before the broadcast.
        # ------------------------------------------------------------------
        if tensor is None:
            shape, dtype, tensor_parallel, partition_dim = target_tensor_spec
            # Use CPU by default, unless CUDA is available
            device = torch.device("cuda" if torch.cuda.is_available() else "cpu")
            tensor = torch.empty(shape, dtype=dtype, device=device)
            if tensor_parallel is not None:
                tensor.tensor_model_parallel = tensor_parallel
            if partition_dim is not None:
                tensor.partition_dim = partition_dim

        # ------------------------------------------------------------------
        # 4.  Broadcast from the source PP rank to all other PP ranks.
        # ------------------------------------------------------------------
        global_src = torch.distributed.get_global_rank(group=self.pp_group, group_rank=src_rank)
        torch.distributed.broadcast(tensor, src=global_src, group=self.pp_group)

        return tensor

    def broadcast_obj_from_pp_rank(self, obj: Optional[Any]) -> Any:
        """Broadcast any Python object from the PP rank that owns it.

        This method is useful for broadcasting configuration objects or
        other metadata across pipeline parallel ranks.

        Args:
            obj (Optional[Any]): Object to broadcast (None on non-owning ranks).

        Returns:
            Any: Broadcasted object on all ranks.

        Raises:
            ValueError: If object exists on multiple ranks or no ranks.
        """
        if self.pp_size == 1:
            return obj

        # ------------------------------------------------------------------
        # 1. Gather presence flags from all PP ranks to find the source rank
        # ------------------------------------------------------------------
        has_obj = obj is not None
        obj_flags = [None] * self.pp_size
        torch.distributed.all_gather_object(obj_flags, has_obj, group=self.pp_group)

        # ------------------------------------------------------------------
        # 2. Identify the owning rank (the only rank with True flag)
        # ------------------------------------------------------------------
        src_rank = None  # Rank *inside* the PP group
        for rank, flag in enumerate(obj_flags):
            if flag:
                src_rank = rank

        if src_rank is None:
            raise ValueError("Object must exist on at least one PP rank")

        # ------------------------------------------------------------------
        # 3. Broadcast the object from the source rank to all ranks
        # ------------------------------------------------------------------
        if src_rank is None:
            raise ValueError("Could not determine source rank")

        # Use broadcast_object_list which is more robust than all_gather_object
        obj_list = [obj]
        pp_ranks = torch.distributed.get_process_group_ranks(self.pp_group)
        global_src = pp_ranks[src_rank]
        torch.distributed.broadcast_object_list(obj_list, src=global_src, group=self.pp_group)

        return obj_list[0]

    def broadcast_tensor_to_tp_ranks(self, tensor: torch.Tensor, src_rank: int = 0) -> torch.Tensor:
        """Broadcast a tensor to all TP ranks.

        Args:
            tensor (torch.Tensor): The tensor to broadcast.
            src_rank (int, optional): The source rank within the TP group.
                Defaults to 0.

        Returns:
            torch.Tensor: The broadcasted tensor.
        """
        if self.tp_size == 1:
            return tensor

        global_src = torch.distributed.get_global_rank(group=self.tp_group, group_rank=src_rank)
        torch.distributed.broadcast(tensor, src=global_src, group=self.tp_group)
        return tensor

    def scatter_to_tp_ranks(
        self,
        splits: Optional[List[torch.Tensor]],
        output_shape: torch.Size,
        dtype: torch.dtype,
        device: torch.device,
        src_rank: int = 0,
    ) -> torch.Tensor:
        """Scatter tensor splits to TP ranks.

        Args:
            splits (Optional[List[torch.Tensor]]): A list of tensor shards to
                scatter. Only rank `src_rank` needs this.
            output_shape (torch.Size): The shape of the output tensor on each rank.
            dtype (torch.dtype): The data type of the output tensor.
            device (torch.device): The device for the output tensor.
            src_rank (int, optional): The source rank for the scatter operation.
                Defaults to 0.

        Returns:
            torch.Tensor: The scattered tensor shard on the current rank.
        """
        if self.tp_size == 1:
            return splits[0].to(device=device) if splits else None

        output = torch.empty(output_shape, dtype=dtype, device=device)
        global_src = torch.distributed.get_global_rank(group=self.tp_group, group_rank=src_rank)

        scatter_list = None
        if self.tp_rank == src_rank and splits:
            scatter_list = [s.to(device=device) for s in splits]

        torch.distributed.scatter(
            output,
            scatter_list,
            src=global_src,
            group=self.tp_group,
        )
        return output

    def gather_from_tp_ranks(self, tensor: torch.Tensor) -> List[torch.Tensor]:
        """Gather tensors from all TP ranks.

        Args:
            tensor (torch.Tensor): The tensor shard to be gathered from the
                current rank.

        Returns:
            List[torch.Tensor]: A list of tensor shards from all TP ranks.
        """
        if self.tp_size == 1:
            return [tensor]

        gathered = [torch.empty_like(tensor) for _ in range(self.tp_size)]
        torch.distributed.all_gather(gathered, tensor, group=self.tp_group)
        return gathered

    def _validate_patterns(self):
        """Validate wildcard consistency between patterns."""
        megatron_param_wildcards = self.megatron_param.count("*")
        if isinstance(self.hf_param, str):
            hf_param_wildcards = self.hf_param.count("*")
            if megatron_param_wildcards != hf_param_wildcards:
                raise ValueError(
                    f"Wildcard count mismatch: megatron_param='{self.megatron_param}' has "
                    f"{megatron_param_wildcards} wildcards, hf_param='{self.hf_param}' has {hf_param_wildcards}"
                )
        else:
            for key, pattern in self.hf_param.items():
                hf_param_wildcards = pattern.count("*")
                if megatron_param_wildcards != hf_param_wildcards:
                    raise ValueError(
                        f"Wildcard count mismatch: megatron_param='{self.megatron_param}' has "
                        f"{megatron_param_wildcards} wildcards, hf_param['{key}']='{pattern}' has {hf_param_wildcards}"
                    )

    def _normalize_expert_param_name(self, param_name: str) -> str:
        """Normalize expert parameter name by replacing trailing numbers with 0.
        e.g. experts.weight15 -> experts.weight0, experts.bias15 -> experts.bias0

        Args:
            param_name (str): Parameter name that may end with a number.

        Returns:
            str: Parameter name with trailing number replaced by 0.
        """
        # Use regex to replace any trailing number with 0
        return re.sub(r"\d+$", "0", param_name)

    def _get_config(self, module: nn.Module) -> Any:
        """Extract configuration from module hierarchy."""
        current = module
        while current is not None:
            if hasattr(current, "config"):
                return current.config
            # Try parent module
            if hasattr(current, "_parent"):
                current = current._parent
            else:
                # Walk up the module tree
                for parent_module in module.modules():
                    for child_name, child_module in parent_module.named_children():
                        if child_module is current:
                            current = parent_module
                            break
                    else:
                        continue
                    break
                else:
                    current = None

        raise ValueError(
            f"Could not find config in module hierarchy for {module.__class__.__name__}. "
            f"Ensure the module or its parent has a 'config' attribute."
        )

    def gather_from_ep_ranks(
        self,
        megatron_weights: Optional[torch.Tensor],
        megatron_module: Optional[MegatronModule],
        hf_param_name: Optional[str],
    ) -> Dict[str, torch.Tensor]:
        """Handle expert parallel weight gathering for MoE models.

        This method handles the gathering of expert weights across expert parallel
        ranks. It should only be called when the parameter is confirmed to be an
        expert weight.
        For example, with expert parallel size = 2 and 8 total experts, experts are distributed as:
        Rank 0: [0, 1, 2, 3], Rank 1: [4, 5, 6, 7]
        This will return a dictionary with one entry per EP rank, e.g. {0: weight0, 4: weight4}

        Args:
            megatron_weights (Optional[torch.Tensor]): The local expert weight tensor.
            megatron_module (Optional[MegatronModule]): The megatron module containing config.

        Returns:
            Dict[str, torch.Tensor]: Dictionary of expert weights mapped to HF parameter names.
        """
        if megatron_module is None:
            num_experts_per_rank = self.broadcast_obj_from_pp_rank(None)
        else:
            model_config = self._get_config(megatron_module)
            num_experts = model_config.num_moe_experts
            num_experts_per_rank = num_experts // self.ep_size
            num_experts_per_rank = self.broadcast_obj_from_pp_rank(num_experts_per_rank)

        # Extract local expert number from parameter name
        # Handle both .weight and .bias suffixes
        local_expert_number = None
        for key in (".weight", ".bias"):
            if key in self.megatron_param:
                global_expert_number = int(self.megatron_param.split(key)[-1])
                local_expert_number = global_expert_number % num_experts_per_rank

        # Compute global expert numbers for all EP ranks
        # use regex to replace the local expert number with the global expert number
        gathered_expert_param_names = [
            re.sub(
                r"experts\.(\d+)", f"experts.{int(local_expert_number) + num_experts_per_rank * i}", str(hf_param_name)
            )
            for i in range(self.ep_size)
        ]
        assert hf_param_name in gathered_expert_param_names, (
            f"hf_param_name {hf_param_name} not in gathered_expert_param_names {gathered_expert_param_names}"
        )

        # Gather weights from all EP ranks
        gathered_weights = [torch.empty_like(megatron_weights) for _ in range(self.ep_size)]
        torch.distributed.all_gather(gathered_weights, megatron_weights, group=self.ep_group)

        # Return dictionary mapping HF parameter names to weights
        return {param_name: gathered_weights[i] for i, param_name in enumerate(gathered_expert_param_names)}

    def _gather_from_ep_ranks(
        self,
        megatron_weights: Optional[torch.Tensor],
        megatron_module: Optional[MegatronModule],
        hf_param_name: Optional[str] = None,
        megatron_param_name: Optional[str] = None,
    ) -> Dict[str, torch.Tensor]:
        """Handle expert parallel weight gathering for MoE models.
        
        This method handles the gathering of expert weights across expert parallel 
        ranks. It should only be called when the parameter is confirmed to be an 
        expert weight.
        
        Args:
            megatron_weights (Optional[torch.Tensor]): The local expert weight tensor.
            megatron_module (Optional[MegatronModule]): The megatron module containing config.
            megatron_param_name (Optional[str]): The local megatron parameter name.
            
        Returns:
            Dict[str, torch.Tensor]: Dictionary of expert weights mapped to HF parameter names.
        """
        assert megatron_weights is not None

        model_config = self._get_config(megatron_module)
        ep_size = get_pg_size(self.ep_group)
        num_experts = model_config.num_moe_experts
        num_experts_per_rank = num_experts // ep_size
        
        # Extract local expert number from parameter name
        # Handle both .weight and .bias suffixes
        local_expert_number = None
        if ".weight" in megatron_param_name:
            local_expert_number = megatron_param_name.split(".weight")[-1]
        elif ".bias" in megatron_param_name:
            local_expert_number = megatron_param_name.split(".bias")[-1]
            
        # Compute global expert numbers for all EP ranks
        # use regex to replace the local expert number with the global expert number
        gathered_expert_param_names = [
            re.sub(r"experts\.(\d+)", f"experts.{int(local_expert_number) + num_experts_per_rank * i}", str(hf_param_name))
            for i in range(ep_size)
        ]
        assert hf_param_name in gathered_expert_param_names, f"hf_param_name {hf_param_name} not in gathered_expert_param_names {gathered_expert_param_names}"

        # Gather weights from all EP ranks
        gathered_weights = [torch.empty_like(megatron_weights) for _ in range(ep_size)]
        torch.distributed.all_gather(gathered_weights, megatron_weights, group=self.ep_group)

        # Return dictionary mapping HF parameter names to weights
        return {
            param_name: gathered_weights[i]
            for i, param_name in enumerate(gathered_expert_param_names)
        }


class DirectMapping(MegatronParamMapping[torch.Tensor]):
    """Direct 1:1 weight mapping with no transformation or tensor parallelism."""

    def hf_to_megatron(
        self,
        hf_weights: torch.Tensor,
        megatron_module: nn.Module,
    ) -> torch.Tensor:
        """Direct copy - no transformation or distribution."""
        return hf_weights

    def megatron_to_hf(
        self,
        megatron_weights: Optional[torch.Tensor],
        megatron_module: Optional[nn.Module],
    ) -> Dict[str, torch.Tensor]:
        """Direct copy with PP broadcast."""
        # Handle cross-PP broadcast
        megatron_weights = self.broadcast_from_pp_rank(megatron_weights)

        if megatron_weights is None:
            return {}

        # Handle expert parallel weights
        if ".mlp.experts.linear_fc" in megatron_param_name:
            return self._gather_from_ep_ranks(
                megatron_weights, megatron_module, self.hf_param, megatron_param_name
            )

        return {str(self.hf_param): megatron_weights}


class ColumnParallelMapping(MegatronParamMapping[torch.Tensor]):
    """
    Mapping for column-parallel linear and embedding weights.

    Column-parallel layers in Megatron split the output dimension across tensor
    parallel ranks. This is used for layers where each rank computes a portion
    of the output features independently, such as:
    - Embedding layers (split vocabulary)
    - Linear layers producing hidden states (e.g., QKV projections, MLP up projections)

    The weight matrix is partitioned along dimension 0 (rows), so each TP rank
    holds a subset of output features while maintaining all input features.

    **Sharding pattern**
    -   Original weight: `[output_features, input_features]`
    -   Rank 0: `[output_features/tp_size, input_features]`
    -   Rank 1: `[output_features/tp_size, input_features]`
    -   ...

    **Forward path (HuggingFace → Megatron)**
    1.  Validate divisibility: output dimension must be divisible by tp_size
    2.  Split: Chunk tensor along dim 0 into tp_size equal parts
    3.  Scatter: Distribute chunks to respective TP ranks

    **Reverse path (Megatron → HuggingFace)**
    1.  Broadcast: Ensure all PP ranks have the tensor
    2.  Gather: Collect chunks from all TP ranks
    3.  Concatenate: Reassemble along dim 0 on rank 0

    Example:
        .. code-block:: python

            # For a weight of shape [4096, 1024] with tp_size=4:
            # Each rank gets [1024, 1024] after column-parallel split
            mapping = ColumnParallelMapping("linear.weight", "transformer.linear.weight")
            megatron_weights = mapping.hf_to_megatron(hf_weight, megatron_module)
            # megatron_weights.shape = [1024, 1024] on each rank

    Note:
        This mapping also handles bias terms, which are 1D tensors split
        along their only dimension following the same pattern.
    """

    def hf_to_megatron(
        self,
        hf_weights: torch.Tensor,
        megatron_module: nn.Module,
    ) -> torch.Tensor:
        """Split weight along dim 0 and distribute to TP ranks."""
        if self.tp_size == 1:
            return hf_weights

<<<<<<< HEAD
        _, target_param = get_module_and_param_from_name(megatron_module, self.megatron_param)
=======
        # Some parameters are named with global expert number, e.g. experts.weight15,
        # normalize it to experts.weight0, note we are only use the shape, dtype, device info,
        # not the actual value, so it is safe to do this.
        normalized_param = self._normalize_expert_param_name(self.megatron_param)
        _, target_param = get_module_and_param_from_name(megatron_module, normalized_param)
>>>>>>> 159ddad3

        # On rank 0, check for divisibility and split
        if self.tp_rank == 0:
            if hf_weights is None:
                raise ValueError("hf_weights should not be None on rank 0")

            # For bias (1D), we still split along dim 0
            # For weight (2D), we split along dim 0 (output dimension)
            full_size = hf_weights.shape[0]
            if full_size % self.tp_size != 0:
                raise ValueError(f"Cannot evenly split dimension 0 size {full_size} across {self.tp_size} TP ranks")
            splits = torch.chunk(hf_weights, self.tp_size, dim=0)

        else:
            splits = None

        # Scatter to all ranks. Each rank gets its sharded shape from its module.
        return self.scatter_to_tp_ranks(
            splits,
            target_param.shape,
            target_param.dtype,
            target_param.device,
        )

    def megatron_to_hf(
        self,
        megatron_weights: Optional[torch.Tensor],
        megatron_module: Optional[nn.Module],
    ) -> Dict[str, torch.Tensor]:
        """Gather from all TP ranks and concatenate."""
        # Handle cross-PP broadcast
        megatron_weights = self.broadcast_from_pp_rank(megatron_weights)

        if megatron_weights is None:
            return {}

        if self.tp_size == 1:
            full_weights = megatron_weights
        else:
            # Gather from all TP ranks
            gathered = self.gather_from_tp_ranks(megatron_weights)
            full_weights = torch.cat(gathered, dim=0)
<<<<<<< HEAD

        # Handle expert parallel weights
        if ".mlp.experts.linear_fc" in megatron_param_name:
            return self._gather_from_ep_ranks(
                full_weights, megatron_module, self.hf_param, megatron_param_name
            )
        
=======

        if self.is_expert:
            return self.gather_from_ep_ranks(full_weights, megatron_module, self.hf_param)

>>>>>>> 159ddad3
        return {str(self.hf_param): full_weights}


class RowParallelMapping(MegatronParamMapping[torch.Tensor]):
    """Mapping for **row-parallel** linear weights.

    Megatron shards row-parallel tensors along **dimension 1** (the *input*
    dimension of a linear layer).

    **Forward path (external → Megatron)**
    1.  Rank 0 validates that the *second* dimension is divisible by `tp_size`.
    2.  Rank 0 splits the tensor with `torch.chunk(..., dim=1)` producing
        `tp_size` equally-sized shards.
    3.  The shards are **scattered** so that every TP rank receives exactly one
        shard matching the shape of its local Megatron parameter.

    **Reverse path (Megatron → external)**
    1.  The local Megatron parameter (which may live on any PP rank) is
        broadcast to all PP ranks so that the gather step can be collective.
    2.  All TP ranks **gather** their shard.
    3.  Rank 0 concatenates the gathered list along dim 1 to reconstruct the
        original unsharded weight and emits it under the external (HF) name.
    """

    def hf_to_megatron(
        self,
        hf_weights: torch.Tensor,
        megatron_module: nn.Module,
    ) -> torch.Tensor:
        """Split weight along dim 1 and distribute to TP ranks."""
        if self.tp_size == 1:
            return hf_weights

<<<<<<< HEAD
        _, target_param = get_module_and_param_from_name(megatron_module, self.megatron_param)
=======
        # Some parameters are named with global expert number, e.g. experts.weight15,
        # normalize it to experts.weight0, note we are only use the shape, dtype, device info,
        # not the actual value, so it is safe to do this.
        normalized_param = self._normalize_expert_param_name(self.megatron_param)
        _, target_param = get_module_and_param_from_name(megatron_module, normalized_param)
>>>>>>> 159ddad3

        # On rank 0, check for divisibility and split
        if self.tp_rank == 0:
            if hf_weights is None:
                raise ValueError("hf_weights should not be None on rank 0")

            # For bias (1D), we still split along dim 0
            # For weight (2D), we split along dim 1
            if hf_weights.ndim == 1:
                full_size = hf_weights.shape[0]
                if full_size % self.tp_size != 0:
                    raise ValueError(
                        f"Cannot evenly split dimension 0 size {full_size} across {self.tp_size} TP ranks"
                    )
                splits = torch.chunk(hf_weights, self.tp_size, dim=0)
            else:
                assert hf_weights.ndim == 2
                full_size = hf_weights.shape[1]
                if full_size % self.tp_size != 0:
                    raise ValueError(
                        f"Cannot evenly split dimension 0 size {full_size} across {self.tp_size} TP ranks"
                    )
                splits = torch.chunk(hf_weights, self.tp_size, dim=1)

        else:
            splits = None

        # Scatter to all ranks. Each rank gets its sharded shape from its module.
        return self.scatter_to_tp_ranks(
            splits,
            target_param.shape,
            target_param.dtype,
            target_param.device,
        )

    def megatron_to_hf(
        self,
        megatron_weights: Optional[torch.Tensor],
        megatron_module: Optional[nn.Module],
    ) -> Dict[str, torch.Tensor]:
        """Gather from all TP ranks and concatenate."""
        # Handle cross-PP broadcast
        megatron_weights = self.broadcast_from_pp_rank(megatron_weights)
            
        if megatron_weights is None:
            return {}

        if self.tp_size == 1:
            full_weights = megatron_weights
        else:
            gathered = self.gather_from_tp_ranks(megatron_weights)
            full_weights = torch.cat(gathered, dim=1)
<<<<<<< HEAD

        # Handle expert parallel weights
        if ".mlp.experts.linear_fc" in megatron_param_name:
            return self._gather_from_ep_ranks(
                full_weights, megatron_module, self.hf_param, megatron_param_name
            )

=======

        if self.is_expert:
            return self.gather_from_ep_ranks(full_weights, megatron_module, self.hf_param)

>>>>>>> 159ddad3
        return {str(self.hf_param): full_weights}


class ReplicatedMapping(MegatronParamMapping[torch.Tensor]):
    """Mapping for weights that are **fully replicated** across TP ranks.

    Examples: layer-norm scales, biases, router weights in MoE, etc.

    These tensors exist in exactly the same form on *every* TP rank, so the
    mapping logic is trivial – but we still need to broadcast across TP ranks
    during *load* (HF → Megatron) and ensure we do **not** emit duplicates
    during *export* (Megatron → HF).
    """

    def hf_to_megatron(
        self,
        hf_weights: torch.Tensor,
        megatron_module: nn.Module,
    ) -> torch.Tensor:
        """Replicate weight to all TP ranks."""
        target_device = megatron_module.weight.device
        hf_weights = hf_weights.to(device=target_device)
        if self.tp_size == 1:
            return hf_weights

        # TODO(yuya): router.weight is on device cpu, need to check.
        if target_device.index != torch.cuda.current_device():
            hf_weights = hf_weights.to(torch.cuda.current_device())

        # All ranks need the full weight
        if self.tp_rank > 0:
            # Create empty tensor of correct shape
            hf_weights = torch.empty_like(hf_weights)

        # Broadcast from rank 0 to all TP ranks
        return self.broadcast_tensor_to_tp_ranks(hf_weights, src_rank=0)

    def megatron_to_hf(
        self,
        megatron_weights: Optional[torch.Tensor],
        megatron_module: Optional[nn.Module],
    ) -> Dict[str, torch.Tensor]:
        """Return weight only from rank 0 to avoid duplication."""
        # Handle cross-PP broadcast
        megatron_weights = self.broadcast_from_pp_rank(megatron_weights)

        if megatron_weights is None:
            return {}

<<<<<<< HEAD
        # Handle expert parallel weights
        if megatron_param_name and ".mlp.experts.linear_fc" in megatron_param_name:
            return self._gather_from_ep_ranks(
                megatron_weights, megatron_module, self.hf_param, megatron_param_name
            )
=======
        if self.is_expert:
            return self.gather_from_ep_ranks(megatron_weights, megatron_module, self.hf_param)
>>>>>>> 159ddad3

        return {str(self.hf_param): megatron_weights}


class AutoMapping(MegatronParamMapping[torch.Tensor]):
    """
    Smart mapping that automatically detects and applies the correct parallelism strategy.

    This mapping eliminates the need to manually specify whether a layer is
    column-parallel, row-parallel, or replicated. It examines the Megatron
    module at runtime and delegates to the appropriate specialized mapping.

    **Detection strategy**
    1. Check module class name against a registry of known types
    2. If unknown, examine module attributes (tensor_model_parallel, partition_dim)
    3. Delegate to appropriate mapping: ColumnParallel, RowParallel, or Replicated

    This abstraction is particularly useful for model-agnostic code where you
    don't know the parallelism type ahead of time, or when working with models
    that mix different parallelism strategies.

    **Built-in module recognition**
    -   Column-parallel: `ColumnParallelLinear`, `VocabParallelEmbedding`, etc.
    -   Row-parallel: `RowParallelLinear`, `TERowParallelLinear`
    -   Replicated: `LayerNorm`, `RMSNorm`, and other normalization layers

    Example:
        .. code-block:: python

            # Automatically handles any weight type
            mapping = AutoMapping(
                megatron_param="decoder.layers.*.mlp.linear_fc1.weight",
                hf_param="model.layers.*.mlp.gate_proj.weight"
            )

            # Works with column-parallel layers
            megatron_weights = mapping.hf_to_megatron(hf_weight, column_parallel_module)

            # Also works with normalization layers
            norm_weight = mapping.hf_to_megatron(hf_norm, layer_norm_module)

            # Register custom module types
            AutoMapping.register_module_type("MyCustomLinear", "column")

    Note:
        If the parallelism type cannot be determined, the mapping will raise
        a descriptive error suggesting how to fix the issue.
    """

    # Module type registry
    _MODULE_TYPE_REGISTRY: Dict[str, set] = {
        "column": {
            "ColumnParallelLinear",
            "TEColumnParallelLinear",
            "TELayerNormColumnParallelLinear",
            "TEColumnParallelGroupedLinear",
            "VocabParallelEmbedding",
        },
        "row": {
            "RowParallelLinear",
            "TERowParallelLinear",
            "TERowParallelGroupedLinear",
        },
        "replicated": {
            # Normalization layers
            "TENorm",
            "FusedLayerNorm",
            "WrappedTorchNorm",
            "LayerNorm",
            "RMSNorm",
            "L2Norm",
            # Other non-parallel modules
            "IdentityOp",
            "DotProductAttention",
            "TEDotProductAttention",
            "TopKRouter",
        },
    }

    @classmethod
    def register_module_type(cls, module_name: str, parallelism_type: str):
        """Register a new module type for automatic parallelism detection.

        Args:
            module_name (str): The name of the module class (e.g.,
                'MyColumnLinear').
            parallelism_type (str): One of 'column', 'row', or 'replicated'.
        """
        if parallelism_type not in cls._MODULE_TYPE_REGISTRY:
            raise ValueError(
                f"Invalid parallelism_type '{parallelism_type}'. "
                f"Must be one of {list(cls._MODULE_TYPE_REGISTRY.keys())}"
            )
        cls._MODULE_TYPE_REGISTRY[parallelism_type].add(module_name)

    def __init__(self, megatron_param: str, hf_param: str):
        """Initialize TP-aware mapping."""
        super().__init__(megatron_param, hf_param)

        # Cache for detected parallelism type and delegate mapping
        self._detected_type: Optional[str] = None
        self._mapping: Optional[MegatronParamMapping[torch.Tensor]] = None

    def _get_or_create_mapping(self, parallelism_type: str) -> MegatronParamMapping[torch.Tensor]:
        """Get or create the appropriate mapping for the given type."""
        if parallelism_type == "column":
            return ColumnParallelMapping(self.megatron_param, self.hf_param)
        elif parallelism_type == "row":
            return RowParallelMapping(self.megatron_param, self.hf_param)
        elif parallelism_type == "replicated":
            return ReplicatedMapping(self.megatron_param, self.hf_param)
        else:
            raise ValueError(f"Unknown parallelism type: {parallelism_type}")

    def _detect_parallelism_type(self, module: nn.Module) -> str:
        """Detect parallelism type from module."""
        module_type = type(module).__name__

        # Handle fused modules like TELayerNormColumnParallelLinear
        # These modules have both column-parallel weights (weight, bias)
        # and replicated layer norm weights (layer_norm_weight, layer_norm_bias)
        if module_type == "TELayerNormColumnParallelLinear":
            # Check the actual parameter name to determine the correct parallelism type
            if self.megatron_param and (
                self.megatron_param.endswith("layer_norm_weight") or self.megatron_param.endswith("layer_norm_bias")
            ):
                return "replicated"
            # All other parameters (weight, bias) are column-parallel
            return "column"

        # Check registry first
        for parallelism, types in self._MODULE_TYPE_REGISTRY.items():
            if module_type in types:
                return parallelism

        # Fallback to inspecting module attributes
        if hasattr(module, "tensor_model_parallel"):
            if not module.tensor_model_parallel:
                return "replicated"

            # Check partition dimension
            partition_dim = getattr(module, "partition_dim", None)
            if partition_dim == 0:
                return "column"
            elif partition_dim == 1:
                return "row"

        # Fallback for normalization layers
        if any(norm in module_type for norm in ["Norm", "Normalization"]):
            return "replicated"

        # Cannot determine - raise informative error
        known_types = {p: sorted(list(t)) for p, t in self._MODULE_TYPE_REGISTRY.items()}

        raise ValueError(
            f"Cannot determine parallelism type for module '{module_type}' "
            f"at weight '{self.megatron_param}'.\n"
            f"Please use an explicit mapping type (e.g., ColumnParallelMapping) "
            f"or register the module type using:\n"
            f"  AutoMapping.register_module_type('{module_type}', 'column|row|replicated')\n\n"
            f"Currently known module types:\n{json.dumps(known_types, indent=2)}"
        )

    def hf_to_megatron(
        self,
        hf_weights: torch.Tensor,
        megatron_module: nn.Module,
    ) -> torch.Tensor:
        """Delegate to appropriate mapping based on module type."""
        # Detect type and create delegate on first use
        if self._mapping is None:
            self._detected_type = self._detect_parallelism_type(megatron_module)
            self._mapping = self._get_or_create_mapping(self._detected_type)

        return self._mapping.hf_to_megatron(hf_weights, megatron_module)

    def megatron_to_hf(
        self,
        megatron_weights: Optional[torch.Tensor],
        megatron_module: Optional[nn.Module],
    ) -> Dict[str, torch.Tensor]:
        """Delegate to appropriate mapping based on module type."""
        # Need to determine type even if module is None (different PP rank)
        assert self.megatron_param is not None, "`megatron_param` is required for AutoMapping."

        if self._mapping is None:
            if megatron_module is not None:
                self._detected_type = self._detect_parallelism_type(megatron_module)
                # Broadcast to other ranks
                self._detected_type = self.broadcast_obj_from_pp_rank(self._detected_type)
            else:
                # Receive from owning rank
                self._detected_type = self.broadcast_obj_from_pp_rank(None)

            self._mapping = self._get_or_create_mapping(self._detected_type)

        return self._mapping.megatron_to_hf(megatron_weights, megatron_module)


class QKVMapping(MegatronParamMapping[Dict[str, torch.Tensor]]):
    """
    Mapping for interleaved Query/Key/Value attention projection weights.

    This mapping handles the conversion between separate Q, K, V matrices used in
    standard transformers and Megatron's optimized interleaved format. The
    interleaving pattern groups queries with their corresponding key-value pairs
    to maximize GEMM efficiency during attention computation.

    **External format (HuggingFace)**
    -   Separate tensors: `q_proj`, `k_proj`, `v_proj`
    -   Each of shape `[hidden_size, hidden_size]` or `[hidden_size, head_dim * num_heads]`

    **Megatron format**
    -   Single interleaved tensor following grouped query attention (GQA) pattern
    -   Interleaving order: `[q1...qn, k1, v1, q1...qn, k2, v2, ...]`
    -   Where `n = num_attention_heads / num_query_groups`

    **Key features**
    1.  Format conversion: Handles merging/splitting with proper interleaving
    2.  Grouped Query Attention: Supports different numbers of Q and KV heads
    3.  Tensor parallelism: Delegates to AutoMapping for distribution

    Example:
        .. code-block:: python

            # Create mapping for attention weights
            mapping = QKVMapping(
                megatron_param="decoder.layers.*.self_attention.linear_qkv.weight",
                q="model.layers.*.self_attn.q_proj.weight",
                k="model.layers.*.self_attn.k_proj.weight",
                v="model.layers.*.self_attn.v_proj.weight"
            )

            # Convert from HuggingFace to Megatron
            qkv_weights = {"q": q_tensor, "k": k_tensor, "v": v_tensor}
            megatron_qkv = mapping.hf_to_megatron(qkv_weights, megatron_module)

            # Convert from Megatron to HuggingFace
            hf_weights = mapping.megatron_to_hf(megatron_qkv, megatron_module)
            # Returns: {"q_proj.weight": ..., "k_proj.weight": ..., "v_proj.weight": ...}

    Note:
        This mapping automatically handles both regular multi-head attention
        (same number of Q, K, V heads) and grouped query attention (fewer
        KV heads than Q heads) based on the model configuration.
    """

    def __init__(self, megatron_param: str, q: str, k: str, v: str):
        """Initialize QKV mapping.

        Args:
            megatron_param (str): Megatron QKV parameter name pattern.
            q (str): Query weight name pattern.
            k (str): Key weight name pattern.
            v (str): Value weight name pattern.
        """
        super().__init__(megatron_param, {"q": q, "k": k, "v": v})
        # Delegate all tensor-parallel logic to the smart TP-aware mapping so we
        # do not hard-code the assumption that QKV projections are column-parallel.
        # This keeps the format-handling (merge/split) concerns separate from
        # TP/PP distribution mechanics.
        self._tp_mapping = AutoMapping(megatron_param, megatron_param)

    def hf_to_megatron(
        self,
        hf_weights: Dict[str, torch.Tensor],
        megatron_module: nn.Module,
    ) -> torch.Tensor:
        """Merge Q, K, V into interleaved format and distribute."""
        if self.tp_rank == 0:
            config = self._get_config(megatron_module)

            # Check if we're dealing with biases (1D tensors) or hf_weights (2D tensors)
            if hf_weights["q"].ndim == 1:
                # For biases, use the bias-specific merge function
                merged = merge_qkv_biases(config, hf_weights["q"], hf_weights["k"], hf_weights["v"])
            else:
                # For hf_weights, use the standard merge function
                merged = merge_qkv_weights(config, hf_weights["q"], hf_weights["k"], hf_weights["v"])
        else:
            merged = None

        # Delegate the actual sharding/broadcasting to the TP-aware mapping.
        return self._tp_mapping.hf_to_megatron(merged, megatron_module)

    def megatron_to_hf(
        self,
        megatron_weights: Optional[torch.Tensor],
        megatron_module: Optional[nn.Module],
    ) -> Dict[str, torch.Tensor]:
        """Gather QKV shards and split into Q, K, V."""
        # ------------------------------------------------------------------
        # Broadcast / retrieve the transformer configuration so that every PP
        # rank (also the ones that will early-return) participates in the
        # collective communication.
        # ------------------------------------------------------------------
        if megatron_module is None:
            config = self.broadcast_obj_from_pp_rank(None)
        else:
            config = self._get_config(megatron_module)
            config = self.broadcast_obj_from_pp_rank(config)

        # Delegate TP/PP gathering.
        packed_dict = self._tp_mapping.megatron_to_hf(megatron_weights, megatron_module)

        if not packed_dict:
            return {}

        packed_qkv = next(iter(packed_dict.values()))

        # Check if we're dealing with biases (1D) or weights (2D)
        if packed_qkv.ndim == 1:
            # Split biases
            q, k, v = split_qkv_biases(config, packed_qkv)
        else:
            # Split weights
            q, k, v = split_qkv_weights(config, packed_qkv)

        return {
            self.hf_param["q"]: q,
            self.hf_param["k"]: k,
            self.hf_param["v"]: v,
        }

    def resolve(self, captures: Tuple[str, ...]) -> "MegatronParamMapping":
        """Return a new *resolved* QKVMapping instance."""
        resolved_megatron_param, resolved_hf_param = self._resolve_names(captures)

        return type(self)(
            resolved_megatron_param,
            resolved_hf_param["q"],
            resolved_hf_param["k"],
            resolved_hf_param["v"],
        )


class GatedMLPMapping(MegatronParamMapping[Dict[str, torch.Tensor]]):
    r"""Mapping for **gated-MLP** projection weights (SwiGLU / GeGLU).

    Checkpoint formats expose two independent matrices:

    -   **G** – gate projection
    -   **U** – up projection

    Megatron concatenates them row-wise (`[G; U]`) so that a single GEMM can
    produce both activations.

    **Responsibilities handled by this mapping**
    1.  **Concatenate / split** – convert between `[G; U]` (Megatron) and the
        separate `{G, U}` matrices (external).
    2.  **Tensor-parallel distribution** – correctly splits gate and up
        projections separately before concatenating corresponding shards,
        ensuring each TP rank gets the proper [gate_shard; up_shard] format.

    **TP Distribution Strategy**
    For tensor parallelism, this mapping:
    - Splits gate and up matrices separately along output dimension (dim 0)
    - Concatenates corresponding shards: [gate_shard_i; up_shard_i] for rank i
    - This ensures each rank's concatenated tensor matches the expected shape
    """

    def __init__(self, megatron_param: str, gate: str, up: str):
        """Initialize gated MLP mapping.

        Args:
            megatron_param (str): Megatron MLP parameter name pattern.
            gate (str): Gate projection weight name pattern.
            up (str): Up projection weight name pattern.
        """
        super().__init__(megatron_param, {"gate": gate, "up": up})

    def hf_to_megatron(
        self,
        hf_weights: Dict[str, torch.Tensor],
        megatron_module: nn.Module,
    ) -> torch.Tensor:
        """Split gate and up separately, then concatenate corresponding shards."""
        # For single TP, just concatenate and return
        if self.tp_size == 1:
            return torch.cat([hf_weights["gate"], hf_weights["up"]], dim=0)

        # Get target parameter info from megatron module
<<<<<<< HEAD
        _, target_param = get_module_and_param_from_name(megatron_module, self.megatron_param)
=======
        # Some parameters are named with global expert number, e.g. experts.weight15,
        # normalize it to experts.weight0, note we are only use the shape, dtype, device info,
        # not the actual value, so it is safe to do this.
        normalized_param = self._normalize_expert_param_name(self.megatron_param)
        _, target_param = get_module_and_param_from_name(megatron_module, normalized_param)
>>>>>>> 159ddad3

        # On rank 0, split gate and up separately, then concatenate corresponding pieces
        if self.tp_rank == 0:
            gate = hf_weights["gate"]
            up = hf_weights["up"]

            # Verify shapes match
            assert gate.shape == up.shape, "Gate and up weights must have the same shape"

            # Check divisibility for TP splitting
            gate_output_size = gate.shape[0]
            if gate_output_size % self.tp_size != 0:
                raise ValueError(
                    f"Cannot evenly split gate dimension 0 size {gate_output_size} across {self.tp_size} TP ranks"
                )

            # Split gate and up separately along output dimension (dim 0)
            # This works for both bias (1D) and weight (2D) tensors
            gate_splits = torch.chunk(gate, self.tp_size, dim=0)
            up_splits = torch.chunk(up, self.tp_size, dim=0)

            # Concatenate corresponding pieces: [gate_shard_i; up_shard_i] for each rank i
            splits = [torch.cat([gate_splits[i], up_splits[i]], dim=0) for i in range(self.tp_size)]
        else:
            splits = None

        # Scatter the concatenated shards to each rank
        return self.scatter_to_tp_ranks(
            splits,
            target_param.shape,
            target_param.dtype,
            target_param.device,
        )

    def megatron_to_hf(
        self,
        megatron_weights: Optional[torch.Tensor],
        megatron_module: Optional[nn.Module],
    ) -> Dict[str, torch.Tensor]:
        """Gather concatenated shards and split into gate and up."""
        # Handle cross-PP broadcast first
        megatron_weights = self.broadcast_from_pp_rank(megatron_weights)

        if megatron_weights is None:
            return {}

        # Handle TP gathering
        if self.tp_size == 1:
            # No TP, just split the concatenated tensor
            fused_mlp = megatron_weights
            gate, up = torch.chunk(fused_mlp, 2, dim=0)

        else:
            # Gather shards from all TP ranks
            gathered_shards = self.gather_from_tp_ranks(megatron_weights)

            # Split each shard back into gate and up parts
            gate_parts = []
            up_parts = []
            for shard in gathered_shards:
                # Each shard is [gate_shard; up_shard] concatenated along dim 0
                # This works for both bias (1D) and weight (2D) tensors
                gate_shard, up_shard = torch.chunk(shard, 2, dim=0)
                gate_parts.append(gate_shard)
                up_parts.append(up_shard)

            # Concatenate all gate parts and all up parts separately
            gate = torch.cat(gate_parts, dim=0)
            up = torch.cat(up_parts, dim=0)

<<<<<<< HEAD
        # Handle expert parallel weights
        if ".mlp.experts.linear_fc" in megatron_param_name:
            gathered_gate_weights_dict = self._gather_from_ep_ranks(
                gate, megatron_module, self.hf_param["gate"], megatron_param_name
            )
            gathered_up_weights_dict = self._gather_from_ep_ranks(
                up, megatron_module, self.hf_param["up"], megatron_param_name
            )
=======
        if self.is_expert:
            gathered_gate_weights_dict = self.gather_from_ep_ranks(gate, megatron_module, self.hf_param["gate"])
            gathered_up_weights_dict = self.gather_from_ep_ranks(up, megatron_module, self.hf_param["up"])
>>>>>>> 159ddad3
            return {**gathered_gate_weights_dict, **gathered_up_weights_dict}

        return {self.hf_param["gate"]: gate, self.hf_param["up"]: up}

    def resolve(self, captures: Tuple[str, ...]) -> "MegatronParamMapping":
        """Return a new *resolved* GatedMLPMapping instance."""
        resolved_megatron_param, resolved_hf_param = self._resolve_names(captures)

        return type(self)(
            resolved_megatron_param,
            resolved_hf_param["gate"],
            resolved_hf_param["up"],
        )


def merge_qkv_biases(config: TransformerConfig, q: torch.Tensor, k: torch.Tensor, v: torch.Tensor) -> torch.Tensor:
    """Merge separate Q, K, V bias vectors into Megatron's interleaved QKV format.

    Args:
        config (TransformerConfig): Transformer configuration.
        q (torch.Tensor): Query projection biases [hidden_size].
        k (torch.Tensor): Key projection biases [kv_hidden_size].
        v (torch.Tensor): Value projection biases [kv_hidden_size].

    Returns:
        torch.Tensor: Interleaved QKV biases in Megatron format as 1D tensor.
    """
    head_num = config.num_attention_heads
    num_query_groups = config.num_query_groups
    heads_per_group = head_num // num_query_groups
    head_size = config.kv_channels or (config.hidden_size // head_num)

    # Reshape biases to expose head dimension
    q = q.view(head_num, head_size)
    k = k.view(num_query_groups, head_size)
    v = v.view(num_query_groups, head_size)

    # Interleave in Megatron pattern: [q1...qn, k1, v1, q1...qn, k2, v2, ...]
    qkv_biases = []
    for i in range(num_query_groups):
        qkv_biases.append(q[i * heads_per_group : (i + 1) * heads_per_group, :])
        qkv_biases.append(k[i : i + 1, :])
        qkv_biases.append(v[i : i + 1, :])

    # Concatenate and flatten back to 1D
    qkv = torch.cat(qkv_biases)
    return qkv.flatten()


def split_qkv_biases(config: TransformerConfig, qkv: torch.Tensor) -> Tuple[torch.Tensor, torch.Tensor, torch.Tensor]:
    """Split Megatron's interleaved QKV bias into separate Q, K, V biases.

    Args:
        config (TransformerConfig): Transformer configuration.
        qkv (torch.Tensor): Interleaved QKV biases in Megatron format (1D
            tensor).

    Returns:
        Tuple[torch.Tensor, torch.Tensor, torch.Tensor]: Tuple of (Q, K, V) bias vectors.
    """
    head_num = config.num_attention_heads
    num_query_groups = config.num_query_groups
    heads_per_group = head_num // num_query_groups
    head_size = config.kv_channels or (config.hidden_size // head_num)
    qkv_total_dim = head_num + 2 * num_query_groups

    # Reshape to expose interleaved structure
    qkv = qkv.reshape(qkv_total_dim, head_size)

    # Extract Q, K, V from interleaved pattern
    q_slice = torch.cat(
        [
            torch.arange((heads_per_group + 2) * i, (heads_per_group + 2) * i + heads_per_group)
            for i in range(num_query_groups)
        ]
    )
    k_slice = torch.arange(heads_per_group, qkv_total_dim, heads_per_group + 2)
    v_slice = torch.arange(heads_per_group + 1, qkv_total_dim, heads_per_group + 2)

    q = qkv[q_slice].flatten()
    k = qkv[k_slice].flatten()
    v = qkv[v_slice].flatten()

    return q, k, v


def merge_qkv_weights(provider: TransformerConfig, q: torch.Tensor, k: torch.Tensor, v: torch.Tensor) -> torch.Tensor:
    """Merge separate Q, K, V weight matrices into Megatron's interleaved QKV format.

    Args:
        provider (TransformerConfig): Model configuration provider.
        q (torch.Tensor): Query projection weights [hidden_size, hidden_size] or
            bias [hidden_size].
        k (torch.Tensor): Key projection weights [kv_hidden_size, hidden_size]
            or bias [kv_hidden_size].
        v (torch.Tensor): Value projection weights [kv_hidden_size,
            hidden_size] or bias [kv_hidden_size].

    Returns:
        torch.Tensor: Interleaved QKV weights in Megatron format.
    """
    head_num = provider.num_attention_heads
    num_query_groups = provider.num_query_groups
    heads_per_group = head_num // num_query_groups
    head_size = provider.kv_channels or (provider.hidden_size // head_num)
    hidden_size = provider.hidden_size
    is_bias = q.ndim == 1

    # Reshape to expose head dimension
    if is_bias:
        q_reshaped = q.view(head_num, head_size)
        k_reshaped = k.view(num_query_groups, head_size)
        v_reshaped = v.view(num_query_groups, head_size)
    else:
        q_reshaped = q.view(head_num, head_size, hidden_size)
        k_reshaped = k.view(num_query_groups, head_size, hidden_size)
        v_reshaped = v.view(num_query_groups, head_size, hidden_size)

    # Interleave in Megatron pattern: [q1...qn, k1, v1, q1...qn, k2, v2, ...]
    qkv_weights = []
    for i in range(num_query_groups):
        q_group = q_reshaped[i * heads_per_group : (i + 1) * heads_per_group]
        k_group = k_reshaped[i : i + 1]
        v_group = v_reshaped[i : i + 1]
        qkv_weights.extend([q_group, k_group, v_group])

    qkv = torch.cat(qkv_weights, dim=0)

    # Final reshape
    if is_bias:
        return qkv.reshape(-1)
    else:
        return qkv.reshape([-1, hidden_size])


def split_qkv_weights(
    provider: TransformerConfig, qkv: torch.Tensor
) -> Tuple[torch.Tensor, torch.Tensor, torch.Tensor]:
    """Split Megatron's interleaved QKV tensor into separate Q, K, V matrices.

    Args:
        provider (TransformerConfig): Model configuration provider.
        qkv (torch.Tensor): Interleaved QKV weights in Megatron format.

    Returns:
        Tuple[torch.Tensor, torch.Tensor, torch.Tensor]: Tuple of (Q, K, V)
            weight matrices.
    """
    head_num = provider.num_attention_heads
    num_query_groups = provider.num_query_groups
    heads_per_group = head_num // num_query_groups
    head_size = provider.kv_channels or (provider.hidden_size // head_num)
    qkv_total_dim = head_num + 2 * num_query_groups
    is_bias = qkv.ndim == 1

    if is_bias:
        hidden_size = 1
        qkv_reshaped = qkv.view(qkv_total_dim, head_size)
    else:
        hidden_size = qkv.shape[-1]
        qkv_reshaped = qkv.view(qkv_total_dim, head_size, hidden_size)

    # Extract Q, K, V from interleaved pattern
    q_slice = torch.cat(
        [
            torch.arange((heads_per_group + 2) * i, (heads_per_group + 2) * i + heads_per_group)
            for i in range(num_query_groups)
        ]
    )
    k_slice = torch.arange(heads_per_group, qkv_total_dim, heads_per_group + 2)
    v_slice = torch.arange(heads_per_group + 1, qkv_total_dim, heads_per_group + 2)

    q = qkv_reshaped[q_slice]
    k = qkv_reshaped[k_slice]
    v = qkv_reshaped[v_slice]

    if is_bias:
        q = q.reshape(-1)
        k = k.reshape(-1)
        v = v.reshape(-1)
    else:
        q = q.reshape(-1, hidden_size)
        k = k.reshape(-1, hidden_size)
        v = v.reshape(-1, hidden_size)

<<<<<<< HEAD
    return q, k, v
=======
    return q, k, v
>>>>>>> 159ddad3
<|MERGE_RESOLUTION|>--- conflicted
+++ resolved
@@ -12,7 +12,6 @@
 # See the License for the specific language governing permissions and
 # limitations under the License.
 
-import re
 import json
 import re
 from abc import ABC, abstractmethod
@@ -28,14 +27,9 @@
     get_pg_rank,
     get_pg_size,
 )
-<<<<<<< HEAD
+
 from megatron.bridge.models.conversion.utils import get_module_and_param_from_name
-from megatron.core.transformer.module import MegatronModule
-=======
-
-from megatron.bridge.models.conversion.utils import get_module_and_param_from_name
-
->>>>>>> 159ddad3
+
 
 WeightType = TypeVar("WeightType", torch.Tensor, Dict[str, torch.Tensor])
 
@@ -95,7 +89,6 @@
         self.megatron_param = megatron_param
         self.hf_param = hf_param
         self._validate_patterns()
-        self.ep_group = mpu.get_expert_model_parallel_group()
 
         if mpu.is_initialized():
             self.pp_group = mpu.get_pipeline_model_parallel_group()
@@ -558,60 +551,6 @@
         # Return dictionary mapping HF parameter names to weights
         return {param_name: gathered_weights[i] for i, param_name in enumerate(gathered_expert_param_names)}
 
-    def _gather_from_ep_ranks(
-        self,
-        megatron_weights: Optional[torch.Tensor],
-        megatron_module: Optional[MegatronModule],
-        hf_param_name: Optional[str] = None,
-        megatron_param_name: Optional[str] = None,
-    ) -> Dict[str, torch.Tensor]:
-        """Handle expert parallel weight gathering for MoE models.
-        
-        This method handles the gathering of expert weights across expert parallel 
-        ranks. It should only be called when the parameter is confirmed to be an 
-        expert weight.
-        
-        Args:
-            megatron_weights (Optional[torch.Tensor]): The local expert weight tensor.
-            megatron_module (Optional[MegatronModule]): The megatron module containing config.
-            megatron_param_name (Optional[str]): The local megatron parameter name.
-            
-        Returns:
-            Dict[str, torch.Tensor]: Dictionary of expert weights mapped to HF parameter names.
-        """
-        assert megatron_weights is not None
-
-        model_config = self._get_config(megatron_module)
-        ep_size = get_pg_size(self.ep_group)
-        num_experts = model_config.num_moe_experts
-        num_experts_per_rank = num_experts // ep_size
-        
-        # Extract local expert number from parameter name
-        # Handle both .weight and .bias suffixes
-        local_expert_number = None
-        if ".weight" in megatron_param_name:
-            local_expert_number = megatron_param_name.split(".weight")[-1]
-        elif ".bias" in megatron_param_name:
-            local_expert_number = megatron_param_name.split(".bias")[-1]
-            
-        # Compute global expert numbers for all EP ranks
-        # use regex to replace the local expert number with the global expert number
-        gathered_expert_param_names = [
-            re.sub(r"experts\.(\d+)", f"experts.{int(local_expert_number) + num_experts_per_rank * i}", str(hf_param_name))
-            for i in range(ep_size)
-        ]
-        assert hf_param_name in gathered_expert_param_names, f"hf_param_name {hf_param_name} not in gathered_expert_param_names {gathered_expert_param_names}"
-
-        # Gather weights from all EP ranks
-        gathered_weights = [torch.empty_like(megatron_weights) for _ in range(ep_size)]
-        torch.distributed.all_gather(gathered_weights, megatron_weights, group=self.ep_group)
-
-        # Return dictionary mapping HF parameter names to weights
-        return {
-            param_name: gathered_weights[i]
-            for i, param_name in enumerate(gathered_expert_param_names)
-        }
-
 
 class DirectMapping(MegatronParamMapping[torch.Tensor]):
     """Direct 1:1 weight mapping with no transformation or tensor parallelism."""
@@ -636,12 +575,6 @@
         if megatron_weights is None:
             return {}
 
-        # Handle expert parallel weights
-        if ".mlp.experts.linear_fc" in megatron_param_name:
-            return self._gather_from_ep_ranks(
-                megatron_weights, megatron_module, self.hf_param, megatron_param_name
-            )
-
         return {str(self.hf_param): megatron_weights}
 
 
@@ -697,15 +630,11 @@
         if self.tp_size == 1:
             return hf_weights
 
-<<<<<<< HEAD
-        _, target_param = get_module_and_param_from_name(megatron_module, self.megatron_param)
-=======
         # Some parameters are named with global expert number, e.g. experts.weight15,
         # normalize it to experts.weight0, note we are only use the shape, dtype, device info,
         # not the actual value, so it is safe to do this.
         normalized_param = self._normalize_expert_param_name(self.megatron_param)
         _, target_param = get_module_and_param_from_name(megatron_module, normalized_param)
->>>>>>> 159ddad3
 
         # On rank 0, check for divisibility and split
         if self.tp_rank == 0:
@@ -748,20 +677,10 @@
             # Gather from all TP ranks
             gathered = self.gather_from_tp_ranks(megatron_weights)
             full_weights = torch.cat(gathered, dim=0)
-<<<<<<< HEAD
-
-        # Handle expert parallel weights
-        if ".mlp.experts.linear_fc" in megatron_param_name:
-            return self._gather_from_ep_ranks(
-                full_weights, megatron_module, self.hf_param, megatron_param_name
-            )
-        
-=======
 
         if self.is_expert:
             return self.gather_from_ep_ranks(full_weights, megatron_module, self.hf_param)
 
->>>>>>> 159ddad3
         return {str(self.hf_param): full_weights}
 
 
@@ -795,15 +714,11 @@
         if self.tp_size == 1:
             return hf_weights
 
-<<<<<<< HEAD
-        _, target_param = get_module_and_param_from_name(megatron_module, self.megatron_param)
-=======
         # Some parameters are named with global expert number, e.g. experts.weight15,
         # normalize it to experts.weight0, note we are only use the shape, dtype, device info,
         # not the actual value, so it is safe to do this.
         normalized_param = self._normalize_expert_param_name(self.megatron_param)
         _, target_param = get_module_and_param_from_name(megatron_module, normalized_param)
->>>>>>> 159ddad3
 
         # On rank 0, check for divisibility and split
         if self.tp_rank == 0:
@@ -847,7 +762,7 @@
         """Gather from all TP ranks and concatenate."""
         # Handle cross-PP broadcast
         megatron_weights = self.broadcast_from_pp_rank(megatron_weights)
-            
+
         if megatron_weights is None:
             return {}
 
@@ -856,20 +771,10 @@
         else:
             gathered = self.gather_from_tp_ranks(megatron_weights)
             full_weights = torch.cat(gathered, dim=1)
-<<<<<<< HEAD
-
-        # Handle expert parallel weights
-        if ".mlp.experts.linear_fc" in megatron_param_name:
-            return self._gather_from_ep_ranks(
-                full_weights, megatron_module, self.hf_param, megatron_param_name
-            )
-
-=======
 
         if self.is_expert:
             return self.gather_from_ep_ranks(full_weights, megatron_module, self.hf_param)
 
->>>>>>> 159ddad3
         return {str(self.hf_param): full_weights}
 
 
@@ -919,16 +824,8 @@
         if megatron_weights is None:
             return {}
 
-<<<<<<< HEAD
-        # Handle expert parallel weights
-        if megatron_param_name and ".mlp.experts.linear_fc" in megatron_param_name:
-            return self._gather_from_ep_ranks(
-                megatron_weights, megatron_module, self.hf_param, megatron_param_name
-            )
-=======
         if self.is_expert:
             return self.gather_from_ep_ranks(megatron_weights, megatron_module, self.hf_param)
->>>>>>> 159ddad3
 
         return {str(self.hf_param): megatron_weights}
 
@@ -1311,15 +1208,11 @@
             return torch.cat([hf_weights["gate"], hf_weights["up"]], dim=0)
 
         # Get target parameter info from megatron module
-<<<<<<< HEAD
-        _, target_param = get_module_and_param_from_name(megatron_module, self.megatron_param)
-=======
         # Some parameters are named with global expert number, e.g. experts.weight15,
         # normalize it to experts.weight0, note we are only use the shape, dtype, device info,
         # not the actual value, so it is safe to do this.
         normalized_param = self._normalize_expert_param_name(self.megatron_param)
         _, target_param = get_module_and_param_from_name(megatron_module, normalized_param)
->>>>>>> 159ddad3
 
         # On rank 0, split gate and up separately, then concatenate corresponding pieces
         if self.tp_rank == 0:
@@ -1390,20 +1283,9 @@
             gate = torch.cat(gate_parts, dim=0)
             up = torch.cat(up_parts, dim=0)
 
-<<<<<<< HEAD
-        # Handle expert parallel weights
-        if ".mlp.experts.linear_fc" in megatron_param_name:
-            gathered_gate_weights_dict = self._gather_from_ep_ranks(
-                gate, megatron_module, self.hf_param["gate"], megatron_param_name
-            )
-            gathered_up_weights_dict = self._gather_from_ep_ranks(
-                up, megatron_module, self.hf_param["up"], megatron_param_name
-            )
-=======
         if self.is_expert:
             gathered_gate_weights_dict = self.gather_from_ep_ranks(gate, megatron_module, self.hf_param["gate"])
             gathered_up_weights_dict = self.gather_from_ep_ranks(up, megatron_module, self.hf_param["up"])
->>>>>>> 159ddad3
             return {**gathered_gate_weights_dict, **gathered_up_weights_dict}
 
         return {self.hf_param["gate"]: gate, self.hf_param["up"]: up}
@@ -1589,8 +1471,4 @@
         k = k.reshape(-1, hidden_size)
         v = v.reshape(-1, hidden_size)
 
-<<<<<<< HEAD
-    return q, k, v
-=======
-    return q, k, v
->>>>>>> 159ddad3
+    return q, k, v