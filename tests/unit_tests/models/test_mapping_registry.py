# Copyright (c) 2025, NVIDIA CORPORATION.  All rights reserved.
#
# Licensed under the Apache License, Version 2.0 (the "License");
# you may not use this file except in compliance with the License.
# You may obtain a copy of the License at
#
#     http://www.apache.org/licenses/LICENSE-2.0
#
# Unless required by applicable law or agreed to in writing, software
# distributed under the License is distributed on an "AS IS" BASIS,
# WITHOUT WARRANTIES OR CONDITIONS OF ANY KIND, either express or implied.
# See the License for the specific language governing permissions and
# limitations under the License.

import pytest

from megatron.bridge.models.conversion.mapping_registry import MegatronMappingRegistry
from megatron.bridge.models.conversion.param_mapping import DirectMapping, QKVMapping


class TestMegatronMappingRegistry:
    @pytest.fixture
    def sample_mappings(self):
        """Provides a sample list of param mapping mappings."""
        return [
            DirectMapping(
                megatron_param="embedding.word_embeddings.weight",
                hf_param="model.embed_tokens.weight",
            ),
            QKVMapping(
                megatron_param="decoder.layers.*.self_attention.linear_qkv.weight",
                q="model.layers.*.self_attn.q_proj.weight",
                k="model.layers.*.self_attn.k_proj.weight",
                v="model.layers.*.self_attn.v_proj.weight",
            ),
            DirectMapping(
                megatron_param="decoder.layers.*.mlp.linear_fc1.weight",
                hf_param="model.layers.*.mlp.gate_proj.weight",
            ),
            DirectMapping(
                megatron_param="output_layer.weight",
                hf_param="lm_head.weight",
            ),
        ]

    @pytest.fixture
    def mapping_registry(self, sample_mappings):
        """Initializes MegatronMappingRegistry with sample mappings."""
        return MegatronMappingRegistry(*sample_mappings)

    def test_init_and_len(self, mapping_registry, sample_mappings):
        """Test initialization and length of the mapping registry."""
        assert len(mapping_registry) == len(sample_mappings)
        assert mapping_registry.get_all_mappings() == sample_mappings

    def test_megatron_to_hf_lookup_exact_match(self, mapping_registry):
        """Test querying with an exact megatron parameter name."""
        mapping = mapping_registry.megatron_to_hf_lookup("embedding.word_embeddings.weight")
        assert mapping is not None
        assert mapping.megatron_param == "embedding.word_embeddings.weight"
        assert mapping.hf_param == "model.embed_tokens.weight"
        assert isinstance(mapping, DirectMapping)

    def test_megatron_to_hf_lookup_wildcard_match(self, mapping_registry):
        """Test querying with a wildcard in the megatron parameter name."""
        mapping = mapping_registry.megatron_to_hf_lookup("decoder.layers.10.mlp.linear_fc1.weight")
        assert mapping is not None
        assert mapping.megatron_param == "decoder.layers.10.mlp.linear_fc1.weight"
        assert mapping.hf_param == "model.layers.10.mlp.gate_proj.weight"
        assert isinstance(mapping, DirectMapping)

    def test_megatron_to_hf_lookup_qkv_wildcard_match(self, mapping_registry):
        """Test querying a QKV bridge with a wildcard."""
        mapping = mapping_registry.megatron_to_hf_lookup("decoder.layers.5.self_attention.linear_qkv.weight")
        assert mapping is not None
        assert isinstance(mapping, QKVMapping)
        assert mapping.megatron_param == "decoder.layers.5.self_attention.linear_qkv.weight"
        assert mapping.hf_param["q"] == "model.layers.5.self_attn.q_proj.weight"
        assert mapping.hf_param["k"] == "model.layers.5.self_attn.k_proj.weight"
        assert mapping.hf_param["v"] == "model.layers.5.self_attn.v_proj.weight"

    def test_megatron_to_hf_lookup_no_match(self, mapping_registry):
        """Test querying a non-existent parameter name."""
        mapping = mapping_registry.megatron_to_hf_lookup("non.existent.weight")
        assert mapping is None

    def test_hf_to_megatron_lookup_exact_match(self, mapping_registry):
        """Test reverse querying with an exact destination name."""
        mapping = mapping_registry.hf_to_megatron_lookup("lm_head.weight")
        assert mapping is not None
        assert mapping.megatron_param == "output_layer.weight"
        assert mapping.hf_param == "lm_head.weight"

    def test_hf_to_megatron_lookup_wildcard_match(self, mapping_registry):
        """Test reverse querying with a wildcard in the destination name."""
        mapping = mapping_registry.hf_to_megatron_lookup("model.layers.3.mlp.gate_proj.weight")
        assert mapping is not None
        assert mapping.megatron_param == "decoder.layers.3.mlp.linear_fc1.weight"
        assert mapping.hf_param == "model.layers.3.mlp.gate_proj.weight"

    def test_hf_to_megatron_lookup_dict_destination_wildcard(self, mapping_registry):
        """Test reverse querying for a QKV bridge with wildcards."""
        mapping_q = mapping_registry.hf_to_megatron_lookup("model.layers.12.self_attn.q_proj.weight")
        assert mapping_q is not None
        assert isinstance(mapping_q, QKVMapping)
        assert mapping_q.megatron_param == "decoder.layers.12.self_attention.linear_qkv.weight"
        assert mapping_q.hf_param["q"] == "model.layers.12.self_attn.q_proj.weight"

        mapping_k = mapping_registry.hf_to_megatron_lookup("model.layers.0.self_attn.k_proj.weight")
        assert mapping_k is not None
        assert mapping_k.megatron_param == "decoder.layers.0.self_attention.linear_qkv.weight"

    def test_hf_to_megatron_lookup_no_match(self, mapping_registry):
        """Test reverse querying a non-existent destination name."""
        mapping = mapping_registry.hf_to_megatron_lookup("non.existent.weight")
        assert mapping is None

    def test_get_all_mappings(self, mapping_registry, sample_mappings):
        """Test retrieving all mappings."""
        all_mappings = mapping_registry.get_all_mappings()
        assert all_mappings == sample_mappings
        # Ensure it's a copy
        all_mappings.append("new_item")
        assert len(mapping_registry.get_all_mappings()) == len(sample_mappings)

    def test_get_mappings_by_pattern(self, mapping_registry):
        """Test retrieving mappings by a regex pattern."""
        mlp_mappings = mapping_registry.get_mappings_by_pattern("decoder.layers.*.mlp.*")
        assert len(mlp_mappings) == 1
        assert mlp_mappings[0].megatron_param == "decoder.layers.*.mlp.linear_fc1.weight"

        qkv_mappings = mapping_registry.get_mappings_by_pattern("decoder.layers.*.self_attention.linear_qkv.weight")
        assert len(qkv_mappings) == 1
        assert isinstance(qkv_mappings[0], QKVMapping)

        all_decoder = mapping_registry.get_mappings_by_pattern("decoder.*")
        assert len(all_decoder) == 2

        no_match = mapping_registry.get_mappings_by_pattern("encoder.*")
        assert len(no_match) == 0

    def test_describe(self, mapping_registry):
        """Test the human-readable description of the bridge."""
        description = mapping_registry.describe()
        assert isinstance(description, str)
        assert "MegatronMappingRegistry with 4 mappings" in description
        assert "embedding.word_embeddings.weight" in description
        assert "→ model.embed_tokens.weight" in description
        assert "decoder.layers.*.self_attention.linear_qkv.weight" in description
        assert "q: model.layers.*.self_attn.q_proj.weight" in description
        assert "bridge: QKVMapping" in description
        assert "bridge: DirectMapping" in description

    def test_iterator_and_repr(self, mapping_registry, sample_mappings):
        """Test the iterator and string representation of the bridge."""
        assert repr(mapping_registry) == "MegatronMappingRegistry(4 mappings)"

        count = 0
        for mapping in mapping_registry:
            assert mapping in sample_mappings
            count += 1
        assert count == len(sample_mappings)


class TestMegatronMappingRegistryEdgeCases:
    """Test edge cases and additional functionality."""

    def test_empty_mapping_registry(self):
        """Test creating an empty mapping registry."""
        bridge = MegatronMappingRegistry()
        assert len(bridge) == 0
        assert bridge.megatron_to_hf_lookup("any.weight") is None
        assert bridge.hf_to_megatron_lookup("any.weight") is None
        assert bridge.get_all_mappings() == []
        assert bridge.get_mappings_by_pattern("*") == []
        assert repr(bridge) == "MegatronMappingRegistry(0 mappings)"

        # Test iterator on empty bridge
        count = 0
        for _ in bridge:
            count += 1
        assert count == 0

    def test_multiple_wildcards(self):
        """Test patterns with multiple wildcards."""
        mapping = DirectMapping(
            megatron_param="decoder.layers.*.blocks.*.weight", hf_param="model.layers.*.sublayers.*.weight"
        )
        bridge = MegatronMappingRegistry(mapping)

        # Query with multiple indices
        result = bridge.megatron_to_hf_lookup("decoder.layers.3.blocks.2.weight")
        assert result is not None
        assert result.megatron_param == "decoder.layers.3.blocks.2.weight"
        assert result.hf_param == "model.layers.3.sublayers.2.weight"

        # Reverse query
        result = bridge.hf_to_megatron_lookup("model.layers.5.sublayers.1.weight")
        assert result is not None
        assert result.megatron_param == "decoder.layers.5.blocks.1.weight"
        assert result.hf_param == "model.layers.5.sublayers.1.weight"

    def test_non_numeric_wildcard_no_match(self):
        """Test that wildcards only match digits."""
        mapping = DirectMapping(megatron_param="decoder.layers.*.weight", hf_param="model.layers.*.weight")
        bridge = MegatronMappingRegistry(mapping)

        # Should not match non-numeric values
        assert bridge.megatron_to_hf_lookup("decoder.layers.abc.weight") is None
        assert bridge.megatron_to_hf_lookup("decoder.layers.12a.weight") is None
        assert bridge.megatron_to_hf_lookup("decoder.layers.1.2.weight") is None

        # Should match numeric values
        assert bridge.megatron_to_hf_lookup("decoder.layers.123.weight") is not None

    def test_duplicate_patterns(self):
        """Test behavior with duplicate patterns (first match wins)."""
        mapping1 = DirectMapping(megatron_param="decoder.layers.*.weight", hf_param="model.layers.*.weight_v1")
        mapping2 = DirectMapping(megatron_param="decoder.layers.*.weight", hf_param="model.layers.*.weight_v2")
        bridge = MegatronMappingRegistry(mapping1, mapping2)

        # First mapping should win
        result = bridge.megatron_to_hf_lookup("decoder.layers.0.weight")
        assert result is not None
        assert result.hf_param == "model.layers.0.weight_v1"

        # get_mappings_by_pattern should return both
        matches = bridge.get_mappings_by_pattern("decoder.layers.*.weight")
        assert len(matches) == 2

    def test_complex_qkv_patterns(self):
        """Test complex QKV patterns with multiple levels of nesting."""
        mapping = QKVMapping(
            megatron_param="model.*.transformer.*.attention.qkv",
            q="transformer.blocks.*.layers.*.q",
            k="transformer.blocks.*.layers.*.k",
            v="transformer.blocks.*.layers.*.v",
        )
        bridge = MegatronMappingRegistry(mapping)

        # Test forward query
        result = bridge.megatron_to_hf_lookup("model.0.transformer.5.attention.qkv")
        assert result is not None
        assert result.megatron_param == "model.0.transformer.5.attention.qkv"
        assert result.hf_param["q"] == "transformer.blocks.0.layers.5.q"
        assert result.hf_param["k"] == "transformer.blocks.0.layers.5.k"
        assert result.hf_param["v"] == "transformer.blocks.0.layers.5.v"

        # Test reverse query for each component
        result_q = bridge.hf_to_megatron_lookup("transformer.blocks.2.layers.3.q")
        assert result_q is not None
        assert result_q.megatron_param == "model.2.transformer.3.attention.qkv"

    def test_special_characters_in_names(self):
        """Test handling of special regex characters in parameter names."""
        # Names with special regex characters
        mapping = DirectMapping(megatron_param="decoder.layers.*.weight[0]", hf_param="model.layers.*.weight(0)")
        bridge = MegatronMappingRegistry(mapping)

        # Should properly escape special characters
        result = bridge.megatron_to_hf_lookup("decoder.layers.5.weight[0]")
        assert result is not None
        assert result.hf_param == "model.layers.5.weight(0)"

        # Should not match without proper brackets
        assert bridge.megatron_to_hf_lookup("decoder.layers.5.weight0") is None

    def test_pattern_matching_edge_cases(self):
        """Test various edge cases in pattern matching."""
        mappings = [
            DirectMapping(megatron_param="*.weight", hf_param="*.w"),
            DirectMapping(megatron_param="prefix.*.suffix", hf_param="p.*.s"),
            DirectMapping(megatron_param="*", hf_param="transformed.*"),
        ]
        bridge = MegatronMappingRegistry(*mappings)

        # Test single component wildcard
        result = bridge.megatron_to_hf_lookup("5.weight")
        assert result is not None
        assert result.hf_param == "5.w"

        # Test wildcard in middle
        result = bridge.megatron_to_hf_lookup("prefix.100.suffix")
        assert result is not None
        assert result.hf_param == "p.100.s"

        # Test wildcard only
        result = bridge.megatron_to_hf_lookup("42")
        assert result is not None
        assert result.hf_param == "transformed.42"

    def test_get_mappings_by_pattern_complex(self):
        """Test get_mappings_by_pattern with various patterns."""
        mappings = [
            DirectMapping("embedding.weight", "embed.weight"),
            DirectMapping("decoder.layers.*.weight", "layers.*.w"),
            DirectMapping("decoder.layers.*.bias", "layers.*.b"),
            DirectMapping("encoder.layers.*.weight", "enc.*.w"),
            QKVMapping("decoder.*.qkv", q="dec.*.q", k="dec.*.k", v="dec.*.v"),
        ]
        bridge = MegatronMappingRegistry(*mappings)

        # Test exact match pattern
        exact = bridge.get_mappings_by_pattern("embedding.weight")
        assert len(exact) == 1
        assert exact[0].megatron_param == "embedding.weight"

        # Test wildcard pattern
        decoder_all = bridge.get_mappings_by_pattern("decoder.*")
        assert len(decoder_all) == 3  # 2 DirectMapping + 1 QKVMapping

        # Test more specific wildcard
        decoder_weights = bridge.get_mappings_by_pattern("decoder.layers.*.weight")
        assert len(decoder_weights) == 1

        # Test pattern matching everything
        all_mappings = bridge.get_mappings_by_pattern("*")
        assert len(all_mappings) == len(mappings)

        # Test no matches
        no_match = bridge.get_mappings_by_pattern("nonexistent.*")
        assert len(no_match) == 0

    def test_describe_formatting(self):
        """Test the describe method formatting with various bridge types."""
<<<<<<< HEAD
        from megatron.bridge.models.param_mapping import AutoMapping, GatedMLPMapping
=======
        from megatron.bridge.models.conversion.param_mapping import AutoMapping, GatedMLPMapping
>>>>>>> 6b0aa6ed

        mappings = [
            DirectMapping("a.weight", "b.weight"),
            QKVMapping("c.qkv", q="d.q", k="d.k", v="d.v"),
            GatedMLPMapping("e.mlp", gate="f.gate", up="f.up"),
            AutoMapping(megatron_param="g.*.weight", hf_param="h.*.weight"),
        ]
        bridge = MegatronMappingRegistry(*mappings)

        description = bridge.describe()

        # Check header
        assert "MegatronMappingRegistry with 4 mappings:" in description

        # Check each mapping is described
        assert "1. a.weight" in description
        assert "→ b.weight" in description
        assert "bridge: DirectMapping" in description

        assert "2. c.qkv" in description
        assert "q: d.q" in description
        assert "k: d.k" in description
        assert "v: d.v" in description
        assert "bridge: QKVMapping" in description

        assert "3. e.mlp" in description
        assert "gate: f.gate" in description
        assert "up: f.up" in description
        assert "bridge: GatedMLPMapping" in description

        assert "4. g.*.weight" in description
        assert "→ h.*.weight" in description
        assert "bridge: AutoMapping" in description

    def test_initialization_with_list(self):
        """Test that MegatronMappingRegistry can be initialized from a list using *."""
        mappings_list = [DirectMapping("a.weight", "b.weight"), DirectMapping("c.weight", "d.weight")]

        # Initialize using * to unpack list
        bridge = MegatronMappingRegistry(*mappings_list)
        assert len(bridge) == 2
        assert bridge.get_all_mappings() == mappings_list

    def test_immutability_of_returned_mappings(self):
        """Test that modifications to returned mappings don't affect the bridge."""
        mapping1 = DirectMapping("a.weight", "b.weight")
        mapping2 = DirectMapping("c.weight", "d.weight")
        bridge = MegatronMappingRegistry(mapping1, mapping2)

        # Get all mappings and modify the returned list
        all_mappings = bridge.get_all_mappings()
        original_len = len(all_mappings)
        all_mappings.append(DirectMapping("e.weight", "f.weight"))

        # Bridge should remain unchanged
        assert len(bridge) == original_len
        assert len(bridge.get_all_mappings()) == original_len<|MERGE_RESOLUTION|>--- conflicted
+++ resolved
@@ -323,11 +323,7 @@
 
     def test_describe_formatting(self):
         """Test the describe method formatting with various bridge types."""
-<<<<<<< HEAD
-        from megatron.bridge.models.param_mapping import AutoMapping, GatedMLPMapping
-=======
         from megatron.bridge.models.conversion.param_mapping import AutoMapping, GatedMLPMapping
->>>>>>> 6b0aa6ed
 
         mappings = [
             DirectMapping("a.weight", "b.weight"),
