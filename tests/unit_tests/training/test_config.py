--- conflicted
+++ resolved
@@ -1496,7 +1496,6 @@
             restore_get_world_size_safe(og_ws, cfg_mod)
 
 
-<<<<<<< HEAD
 class TestValidationConfigResolution:
     """Test validation configuration resolution with fallback to training config."""
 
@@ -1626,7 +1625,8 @@
         assert config.dataset.val_persistent_workers == True  # fallback
         assert config.train.val_micro_batch_size == 16  # fallback
         assert config.train.val_global_batch_size == 32  # calculated: 16 * 2
-=======
+
+
 class TestSyncAndValidateExternalCudaGraph:
     """Tests for the `_sync_and_validate_external_cuda_graph` method of the `ConfigContainer` class."""
 
@@ -1880,5 +1880,4 @@
             assert "Distributed optimizer settings were not in sync" in call_args
 
         finally:
-            restore_get_world_size_safe(og_ws, cfg_mod)
->>>>>>> af6bc366
+            restore_get_world_size_safe(og_ws, cfg_mod)