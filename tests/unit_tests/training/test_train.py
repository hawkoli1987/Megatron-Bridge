# Copyright (c) 2025, NVIDIA CORPORATION.  All rights reserved.
#
# Licensed under the Apache License, Version 2.0 (the "License");
# you may not use this file except in compliance with the License.
# You may obtain a copy of the License at
#
#     http://www.apache.org/licenses/LICENSE-2.0
#
# Unless required by applicable law or agreed to in writing, software
# distributed under the License is distributed on an "AS IS" BASIS,
# WITHOUT WARRANTIES OR CONDITIONS OF ANY KIND, either express or implied.
# See the License for the specific language governing permissions and
# limitations under the License.

"""Tests for train module utility functions."""

<<<<<<< HEAD
import time
import math
from unittest.mock import Mock, patch, patch, MagicMock
=======
import math
from unittest.mock import Mock, patch, MagicMock
>>>>>>> d4084158

import pytest
import torch
from megatron.core.optimizer.distrib_optimizer import DistributedOptimizer
from megatron.core.transformer import MegatronModule

<<<<<<< HEAD
from megatron.bridge.training.train import (
    _handle_mxfp8_param_buffer_copy,
    checkpoint_and_decide_exit,
    should_disable_forward_pre_hook,
)
=======
from megatron.bridge.training.train import _handle_mxfp8_param_buffer_copy
>>>>>>> d4084158
from megatron.bridge.training.eval import evaluate_and_print_results
from megatron.bridge.training.config import ConfigContainer, GPTDatasetConfig, TrainingConfig
from megatron.bridge.training.state import GlobalState, TrainState


class TestMxfp8ParamBufferCopy:
    """Unit tests for mxfp8 parameter buffer copying functionality."""

    def test_copy_main_params_called_when_both_flags_true(self):
        """Test that _copy_main_params_to_param_buffer is called when both config flags are True."""
        mock_distributed_optimizer = Mock(spec=DistributedOptimizer)
        mock_other_optimizer = Mock()

        mock_megatron_optimizer = Mock()
        mock_megatron_optimizer.chained_optimizers = [
            mock_other_optimizer,
            mock_distributed_optimizer,
        ]

        _handle_mxfp8_param_buffer_copy(
            optimizer=mock_megatron_optimizer, reuse_grad_buf_for_mxfp8_param_ag=True, overlap_param_gather=True
        )

        mock_distributed_optimizer._copy_main_params_to_param_buffer.assert_called_once()
        assert (
            not hasattr(mock_other_optimizer, "_copy_main_params_to_param_buffer")
            or not mock_other_optimizer._copy_main_params_to_param_buffer.called
        )

    def test_no_copy_when_reuse_grad_buf_false(self):
        """Test that no copying occurs when reuse_grad_buf_for_mxfp8_param_ag is False."""
        mock_distributed_optimizer = Mock(spec=DistributedOptimizer)
        mock_megatron_optimizer = Mock()
        mock_megatron_optimizer.chained_optimizers = [mock_distributed_optimizer]

        _handle_mxfp8_param_buffer_copy(
            optimizer=mock_megatron_optimizer, reuse_grad_buf_for_mxfp8_param_ag=False, overlap_param_gather=True
        )
        mock_distributed_optimizer._copy_main_params_to_param_buffer.assert_not_called()

    def test_no_copy_when_overlap_param_gather_false(self):
        """Test that no copying occurs when overlap_param_gather is False."""
        mock_distributed_optimizer = Mock(spec=DistributedOptimizer)
        mock_megatron_optimizer = Mock()
        mock_megatron_optimizer.chained_optimizers = [mock_distributed_optimizer]
        _handle_mxfp8_param_buffer_copy(
            optimizer=mock_megatron_optimizer, reuse_grad_buf_for_mxfp8_param_ag=True, overlap_param_gather=False
        )

        mock_distributed_optimizer._copy_main_params_to_param_buffer.assert_not_called()

    def test_no_copy_when_both_flags_false(self):
        """Test that no copying occurs when both flags are False."""
        mock_distributed_optimizer = Mock(spec=DistributedOptimizer)
        mock_megatron_optimizer = Mock()
        mock_megatron_optimizer.chained_optimizers = [mock_distributed_optimizer]

        _handle_mxfp8_param_buffer_copy(
            optimizer=mock_megatron_optimizer, reuse_grad_buf_for_mxfp8_param_ag=False, overlap_param_gather=False
        )

        mock_distributed_optimizer._copy_main_params_to_param_buffer.assert_not_called()

    def test_handles_multiple_distributed_optimizers(self):
        """Test that function calls copy on multiple DistributedOptimizers."""
        mock_distributed_optimizer_1 = Mock(spec=DistributedOptimizer)
        mock_distributed_optimizer_2 = Mock(spec=DistributedOptimizer)
        mock_other_optimizer = Mock()

        mock_megatron_optimizer = Mock()
        mock_megatron_optimizer.chained_optimizers = [
            mock_other_optimizer,
            mock_distributed_optimizer_1,
            mock_distributed_optimizer_2,
        ]

        _handle_mxfp8_param_buffer_copy(
            optimizer=mock_megatron_optimizer, reuse_grad_buf_for_mxfp8_param_ag=True, overlap_param_gather=True
        )

        mock_distributed_optimizer_1._copy_main_params_to_param_buffer.assert_called_once()
        mock_distributed_optimizer_2._copy_main_params_to_param_buffer.assert_called_once()

    def test_only_calls_on_distributed_optimizers(self):
        """Test that only DistributedOptimizer instances get the copy call."""
        mock_distributed_optimizer = Mock(spec=DistributedOptimizer)
        mock_regular_optimizer = Mock()  # Regular optimizer without _copy_main_params_to_param_buffer
        mock_different_optimizer = Mock()

        # Add the method to one non-DistributedOptimizer to ensure it's not called
        mock_different_optimizer._copy_main_params_to_param_buffer = Mock()

        mock_megatron_optimizer = Mock()
        mock_megatron_optimizer.chained_optimizers = [
            mock_regular_optimizer,
            mock_different_optimizer,
            mock_distributed_optimizer,
        ]

        _handle_mxfp8_param_buffer_copy(
            optimizer=mock_megatron_optimizer, reuse_grad_buf_for_mxfp8_param_ag=True, overlap_param_gather=True
        )

        mock_distributed_optimizer._copy_main_params_to_param_buffer.assert_called_once()
        mock_different_optimizer._copy_main_params_to_param_buffer.assert_not_called()

        assert (
            not hasattr(mock_regular_optimizer, "_copy_main_params_to_param_buffer")
            or not mock_regular_optimizer._copy_main_params_to_param_buffer.called
        )

<<<<<<< HEAD

class TestShouldDisableForwardPreHook:
    """Unit tests for should_disable_forward_pre_hook function."""

    def test_disable_with_distributed_optimizer_and_overlap_no_fsdp(self):
        """Test that pre-hook is disabled when using distributed optimizer + overlap without FSDP."""
        result = should_disable_forward_pre_hook(
            use_megatron_fsdp=False, use_distributed_optimizer=True, overlap_param_gather=True
        )
        assert result is True

    def test_keep_enabled_with_megatron_fsdp(self):
        """Test that pre-hook stays enabled when using Megatron FSDP."""
        result = should_disable_forward_pre_hook(
            use_megatron_fsdp=True, use_distributed_optimizer=True, overlap_param_gather=True
        )
        assert result is False

    def test_keep_enabled_without_distributed_optimizer(self):
        """Test that pre-hook stays enabled when not using distributed optimizer."""
        result = should_disable_forward_pre_hook(
            use_megatron_fsdp=False, use_distributed_optimizer=False, overlap_param_gather=True
        )
        assert result is False

    def test_keep_enabled_without_overlap_param_gather(self):
        """Test that pre-hook stays enabled when not overlapping parameter gathering."""
        result = should_disable_forward_pre_hook(
            use_megatron_fsdp=False, use_distributed_optimizer=True, overlap_param_gather=False
        )
        assert result is False

    def test_keep_enabled_all_false(self):
        """Test that pre-hook stays enabled when all conditions are false."""
        result = should_disable_forward_pre_hook(
            use_megatron_fsdp=False, use_distributed_optimizer=False, overlap_param_gather=False
        )
        assert result is False

    def test_keep_enabled_all_true_with_fsdp(self):
        """Test that pre-hook stays enabled when FSDP is used (even with other conditions true)."""
        result = should_disable_forward_pre_hook(
            use_megatron_fsdp=True, use_distributed_optimizer=True, overlap_param_gather=True
        )
        assert result is False


class TestCheckpointAndDecideExit:
    """Unit tests for checkpoint_and_decide_exit function"""

    def _create_mock_state(
        self,
        exit_duration_in_mins=None,
        start_time=None,
        checkpoint_save=False,
        checkpoint_save_interval=None,
        exit_signal_handler=False,
        exit_interval=None,
        step=0,
    ):
        """Helper method to create a mock state object with specified configuration."""
        mock_state = Mock()

        # Mock the configuration structure
        mock_state.cfg.train.exit_duration_in_mins = exit_duration_in_mins
        mock_state.cfg.train.exit_signal_handler = exit_signal_handler
        mock_state.cfg.train.exit_interval = exit_interval
        mock_state.cfg.checkpoint.save = checkpoint_save
        mock_state.cfg.checkpoint.save_interval = checkpoint_save_interval
        mock_state.cfg.checkpoint.non_persistent_save_interval = None

        # Mock train state
        mock_state.train_state.step = step

        # Mock start_time
        mock_state.start_time = start_time if start_time is not None else time.time()

        # Mock other required attributes
        mock_state.signal_handler = Mock()
        mock_state.signal_handler.signals_received.return_value = []
        mock_state.nvrx_straggler_manager = None

        return mock_state

    def _create_mock_args(self):
        """Helper method to create mock arguments for checkpoint_and_decide_exit."""
        return {
            "model": [Mock()],
            "optimizer": Mock(),
            "opt_param_scheduler": Mock(),
            "num_floating_point_operations_so_far": 1000.0,
            "checkpointing_context": {},
            "train_data_iterator": None,
        }

    @patch("megatron.bridge.training.train.save_checkpoint_and_time")
    @patch("megatron.bridge.training.train.barrier_and_log")
    @patch("megatron.bridge.training.train.check_nvrx_straggler_detection")
    @patch("torch.distributed.all_reduce")
    @patch("time.time")
    def test_duration_exit_uses_correct_start_time(
        self, mock_time, mock_all_reduce, mock_check_nvrx, mock_barrier_log, mock_save_checkpoint
    ):
        """Test that duration exit logic uses state.start_time, not state.train_state.start_time."""
        # Setup
        current_time = 1000.0
        start_time = 900.0  # 100 seconds ago
        exit_duration_mins = 1.0  # 1 minute threshold

        mock_time.return_value = current_time
        mock_check_nvrx.return_value = False

        # Create state with start_time set to a specific value
        state = self._create_mock_state(
            exit_duration_in_mins=exit_duration_mins, start_time=start_time, checkpoint_save=False
        )

        # Mock torch tensor operations
        mock_tensor = Mock()
        mock_tensor.item.return_value = 1  # Simulate duration exceeded

        with patch("torch.tensor", return_value=mock_tensor):
            args = self._create_mock_args()
            result = checkpoint_and_decide_exit(state, **args)

        # Verify the function returns True (should exit)
        assert result is True

        # Verify that the correct start_time was used in calculation
        # train_time should be (1000.0 - 900.0) / 60.0 = 1.67 minutes
        expected_train_time = (current_time - start_time) / 60.0
        assert expected_train_time > exit_duration_mins

        # Verify torch operations were called correctly
        mock_all_reduce.assert_called_once()
        mock_barrier_log.assert_called_once()

        # Verify the log message contains the correct calculated time
        log_call_args = mock_barrier_log.call_args[0][0]
        assert f"exiting program after {expected_train_time}" in log_call_args

    @patch("megatron.bridge.training.train.save_checkpoint_and_time")
    @patch("megatron.bridge.training.train.barrier_and_log")
    @patch("megatron.bridge.training.train.check_nvrx_straggler_detection")
    @patch("torch.distributed.all_reduce")
    @patch("time.time")
    def test_duration_exit_under_threshold_continues_training(
        self, mock_time, mock_all_reduce, mock_check_nvrx, mock_barrier_log, mock_save_checkpoint
    ):
        """Test that training continues when duration is under the threshold."""
        # Setup
        current_time = 1000.0
        start_time = 980.0  # 20 seconds ago
        exit_duration_mins = 1.0  # 1 minute threshold

        mock_time.return_value = current_time
        mock_check_nvrx.return_value = False

        state = self._create_mock_state(
            exit_duration_in_mins=exit_duration_mins, start_time=start_time, checkpoint_save=False
        )

        # Mock torch tensor operations - duration NOT exceeded
        mock_tensor = Mock()
        mock_tensor.item.return_value = 0  # Simulate duration not exceeded

        with patch("torch.tensor", return_value=mock_tensor):
            args = self._create_mock_args()
            result = checkpoint_and_decide_exit(state, **args)

        # Verify the function returns False (should continue training)
        assert result is False

        # Verify torch operations were called
        mock_all_reduce.assert_called_once()

        # Verify no exit log message was called
        mock_barrier_log.assert_not_called()
        mock_save_checkpoint.assert_not_called()

    @patch("megatron.bridge.training.train.save_checkpoint_and_time")
    @patch("megatron.bridge.training.train.barrier_and_log")
    @patch("megatron.bridge.training.train.check_nvrx_straggler_detection")
    @patch("torch.distributed.all_reduce")
    @patch("time.time")
    def test_duration_exit_with_checkpoint_saving(
        self, mock_time, mock_all_reduce, mock_check_nvrx, mock_barrier_log, mock_save_checkpoint
    ):
        """Test that checkpoint is saved when exiting due to duration and checkpointing is enabled."""
        # Setup
        current_time = 1000.0
        start_time = 900.0  # 100 seconds ago
        exit_duration_mins = 1.0  # 1 minute threshold

        mock_time.return_value = current_time
        mock_check_nvrx.return_value = False

        state = self._create_mock_state(
            exit_duration_in_mins=exit_duration_mins,
            start_time=start_time,
            checkpoint_save=True,  # Enable checkpoint saving
        )

        # Mock torch tensor operations
        mock_tensor = Mock()
        mock_tensor.item.return_value = 1  # Simulate duration exceeded

        with patch("torch.tensor", return_value=mock_tensor):
            args = self._create_mock_args()
            result = checkpoint_and_decide_exit(state, **args)

        # Verify the function returns True (should exit)
        assert result is True

        # Verify checkpoint was saved
        mock_save_checkpoint.assert_called_once()

        # Verify the correct arguments were passed to save_checkpoint_and_time
        save_call_args = mock_save_checkpoint.call_args
        assert save_call_args[0][0] == state  # state argument
        assert save_call_args[0][1] == args["model"]  # model argument

    @patch("megatron.bridge.training.train.save_checkpoint_and_time")
    @patch("megatron.bridge.training.train.barrier_and_log")
    @patch("megatron.bridge.training.train.check_nvrx_straggler_detection")
    @patch("torch.distributed.all_reduce")
    @patch("time.time")
    def test_duration_exit_no_checkpoint_when_already_saved(
        self, mock_time, mock_all_reduce, mock_check_nvrx, mock_barrier_log, mock_save_checkpoint
    ):
        """Test that no additional checkpoint is saved if one was already saved in the same iteration."""
        # Setup
        current_time = 1000.0
        start_time = 900.0  # 100 seconds ago
        exit_duration_mins = 1.0  # 1 minute threshold

        mock_time.return_value = current_time
        mock_check_nvrx.return_value = False

        state = self._create_mock_state(
            exit_duration_in_mins=exit_duration_mins,
            start_time=start_time,
            checkpoint_save=True,
            checkpoint_save_interval=1,  # This will cause a checkpoint to be saved first
        )

        # Mock torch tensor operations
        mock_tensor = Mock()
        mock_tensor.item.return_value = 1  # Simulate duration exceeded

        with patch("torch.tensor", return_value=mock_tensor):
            args = self._create_mock_args()
            result = checkpoint_and_decide_exit(state, **args)

        # Verify the function returns True (should exit)
        assert result is True

        # Verify checkpoint was saved only once (for the regular interval, not for exit)
        assert mock_save_checkpoint.call_count == 1

    @patch("megatron.bridge.training.train.save_checkpoint_and_time")
    @patch("megatron.bridge.training.train.barrier_and_log")
    @patch("megatron.bridge.training.train.check_nvrx_straggler_detection")
    @patch("torch.distributed.all_reduce")
    @patch("time.time")
    def test_no_duration_exit_when_disabled(
        self, mock_time, mock_all_reduce, mock_check_nvrx, mock_barrier_log, mock_save_checkpoint
    ):
        """Test that duration-based exit is skipped when exit_duration_in_mins is not set."""
        # Setup
        current_time = 1000.0
        start_time = 900.0  # 100 seconds ago

        mock_time.return_value = current_time
        mock_check_nvrx.return_value = False

        state = self._create_mock_state(
            exit_duration_in_mins=None,  # Disabled
            start_time=start_time,
            checkpoint_save=False,
        )

        args = self._create_mock_args()
        result = checkpoint_and_decide_exit(state, **args)

        # Verify the function returns False (should continue training)
        assert result is False

        # Verify no torch operations were called for duration checking
        mock_all_reduce.assert_not_called()
        mock_barrier_log.assert_not_called()
        mock_save_checkpoint.assert_not_called()

    @patch("megatron.bridge.training.train.save_checkpoint_and_time")
    @patch("megatron.bridge.training.train.barrier_and_log")
    @patch("megatron.bridge.training.train.check_nvrx_straggler_detection")
    @patch("torch.distributed.all_reduce")
    @patch("time.time")
    def test_duration_calculation_precision(
        self, mock_time, mock_all_reduce, mock_check_nvrx, mock_barrier_log, mock_save_checkpoint
    ):
        """Test that duration calculation handles edge cases and precision correctly."""
        # Setup - test with fractional minutes
        current_time = 1090.5  # Fractional seconds
        start_time = 1000.0
        exit_duration_mins = 1.5  # 1.5 minutes threshold

        mock_time.return_value = current_time
        mock_check_nvrx.return_value = False

        state = self._create_mock_state(
            exit_duration_in_mins=exit_duration_mins, start_time=start_time, checkpoint_save=False
        )

        # Mock torch tensor operations - should NOT exceed threshold
        # (1090.5 - 1000.0) / 60.0 = 1.508 minutes, which is > 1.5
        mock_tensor = Mock()
        mock_tensor.item.return_value = 1  # Simulate duration exceeded

        with patch("torch.tensor", return_value=mock_tensor) as mock_torch_tensor:
            args = self._create_mock_args()
            result = checkpoint_and_decide_exit(state, **args)

        # Verify the function returns True (should exit)
        assert result is True

        # Verify the tensor was created with the correct comparison
        # The tensor should contain [True] since 1.508 > 1.5
        tensor_call_args = mock_torch_tensor.call_args[0][0]  # First positional argument
        expected_train_time = (current_time - start_time) / 60.0
        assert tensor_call_args == [expected_train_time > exit_duration_mins]

    @patch("megatron.bridge.training.train.save_checkpoint_and_time")
    @patch("megatron.bridge.training.train.barrier_and_log")
    @patch("megatron.bridge.training.train.check_nvrx_straggler_detection")
    def test_signal_handler_exit_with_signals(self, mock_check_nvrx, mock_barrier_log, mock_save_checkpoint):
        """Test exit when signal handler is enabled and signals are received."""
        mock_check_nvrx.return_value = False

        state = self._create_mock_state(exit_signal_handler=True, checkpoint_save=True)

        # Mock signal handler to return received signals
        state.signal_handler.signals_received.return_value = ["SIGTERM"]

        args = self._create_mock_args()
        result = checkpoint_and_decide_exit(state, **args)

        # Verify the function returns True (should exit)
        assert result is True

        # Verify checkpoint was saved and correct log message
        mock_save_checkpoint.assert_called_once()
        mock_barrier_log.assert_called_once_with("exiting program after receiving SIGTERM.")

    @patch("megatron.bridge.training.train.save_checkpoint_and_time")
    @patch("megatron.bridge.training.train.barrier_and_log")
    @patch("megatron.bridge.training.train.check_nvrx_straggler_detection")
    def test_signal_handler_exit_no_signals(self, mock_check_nvrx, mock_barrier_log, mock_save_checkpoint):
        """Test that training continues when signal handler is enabled but no signals received."""
        mock_check_nvrx.return_value = False

        state = self._create_mock_state(exit_signal_handler=True, checkpoint_save=True)

        # Mock signal handler to return no signals
        state.signal_handler.signals_received.return_value = []

        args = self._create_mock_args()
        result = checkpoint_and_decide_exit(state, **args)

        # Verify the function returns False (should continue)
        assert result is False

        # Verify no exit-related actions were taken
        mock_barrier_log.assert_not_called()

    @patch("megatron.bridge.training.train.save_checkpoint_and_time")
    @patch("megatron.bridge.training.train.barrier_and_log")
    @patch("megatron.bridge.training.train.check_nvrx_straggler_detection")
    def test_iteration_interval_exit(self, mock_check_nvrx, mock_barrier_log, mock_save_checkpoint):
        """Test exit when iteration interval is reached."""
        mock_check_nvrx.return_value = False

        state = self._create_mock_state(
            exit_interval=10,
            step=20,  # 20 % 10 == 0, should trigger exit
            checkpoint_save=True,
        )

        args = self._create_mock_args()
        result = checkpoint_and_decide_exit(state, **args)

        # Verify the function returns True (should exit)
        assert result is True

        # Verify checkpoint was saved and correct log message
        mock_save_checkpoint.assert_called_once()
        mock_barrier_log.assert_called_once_with("exiting program at iteration 20")

    @patch("megatron.bridge.training.train.save_checkpoint_and_time")
    @patch("megatron.bridge.training.train.barrier_and_log")
    @patch("megatron.bridge.training.train.check_nvrx_straggler_detection")
    def test_iteration_interval_not_reached(self, mock_check_nvrx, mock_barrier_log, mock_save_checkpoint):
        """Test that training continues when iteration interval is not reached."""
        mock_check_nvrx.return_value = False

        state = self._create_mock_state(
            exit_interval=10,
            step=15,  # 15 % 10 != 0, should not trigger exit
            checkpoint_save=True,
        )

        args = self._create_mock_args()
        result = checkpoint_and_decide_exit(state, **args)

        # Verify the function returns False (should continue)
        assert result is False

        # Verify no exit-related actions were taken
        mock_barrier_log.assert_not_called()

    @patch("megatron.bridge.training.train.save_checkpoint_and_time")
    @patch("megatron.bridge.training.train.barrier_and_log")
    @patch("megatron.bridge.training.train.check_nvrx_straggler_detection")
    def test_nvrx_straggler_detection_exit(self, mock_check_nvrx, mock_barrier_log, mock_save_checkpoint):
        """Test exit when NVRx straggler detection triggers."""
        mock_check_nvrx.return_value = True

        state = self._create_mock_state(checkpoint_save=True)

        args = self._create_mock_args()
        result = checkpoint_and_decide_exit(state, **args)

        # Verify the function returns True (should exit)
        assert result is True

        # Verify checkpoint was saved and correct log message
        mock_save_checkpoint.assert_called_once()
        mock_barrier_log.assert_called_once_with("Exiting program due to straggler detection.")

    @patch("megatron.bridge.training.train.save_checkpoint_and_time")
    @patch("megatron.bridge.training.train.barrier_and_log")
    @patch("megatron.bridge.training.train.check_nvrx_straggler_detection")
    def test_regular_persistent_checkpoint_save(self, mock_check_nvrx, mock_barrier_log, mock_save_checkpoint):
        """Test regular persistent checkpoint saving."""
        mock_check_nvrx.return_value = False

        state = self._create_mock_state(
            checkpoint_save=True,
            checkpoint_save_interval=5,
            step=10,  # 10 % 5 == 0, should save checkpoint
        )

        args = self._create_mock_args()
        result = checkpoint_and_decide_exit(state, **args)

        # Verify the function returns False (should continue training)
        assert result is False

        # Verify checkpoint was saved
        mock_save_checkpoint.assert_called_once()

        # Verify train_data_iterator was passed correctly
        save_call_args = mock_save_checkpoint.call_args
        assert "train_data_iterator" in save_call_args[1]
        assert "non_persistent_ckpt" not in save_call_args[1]  # Should not be non-persistent

    @patch("megatron.bridge.training.train.save_checkpoint_and_time")
    @patch("megatron.bridge.training.train.barrier_and_log")
    @patch("megatron.bridge.training.train.check_nvrx_straggler_detection")
    def test_regular_non_persistent_checkpoint_save(self, mock_check_nvrx, mock_barrier_log, mock_save_checkpoint):
        """Test regular non-persistent checkpoint saving."""
        mock_check_nvrx.return_value = False

        state = self._create_mock_state(
            checkpoint_save=True,
            checkpoint_save_interval=None,  # No persistent saves
            step=15,
        )

        # Set non-persistent save interval
        state.cfg.checkpoint.non_persistent_save_interval = 3
        # 15 % 3 == 0, should save non-persistent checkpoint

        args = self._create_mock_args()
        result = checkpoint_and_decide_exit(state, **args)

        # Verify the function returns False (should continue training)
        assert result is False

        # Verify checkpoint was saved with non_persistent_ckpt=True
        mock_save_checkpoint.assert_called_once()
        save_call_args = mock_save_checkpoint.call_args
        assert save_call_args[1]["non_persistent_ckpt"] is True

    @patch("megatron.bridge.training.train.save_checkpoint_and_time")
    @patch("megatron.bridge.training.train.barrier_and_log")
    @patch("megatron.bridge.training.train.check_nvrx_straggler_detection")
    def test_no_checkpoint_when_disabled(self, mock_check_nvrx, mock_barrier_log, mock_save_checkpoint):
        """Test that no checkpoint is saved when checkpointing is disabled."""
        mock_check_nvrx.return_value = False

        state = self._create_mock_state(
            checkpoint_save=False,  # Disabled
            checkpoint_save_interval=5,
            step=10,  # Would normally trigger save
        )

        args = self._create_mock_args()
        result = checkpoint_and_decide_exit(state, **args)

        # Verify the function returns False (should continue training)
        assert result is False

        # Verify no checkpoint was saved
        mock_save_checkpoint.assert_not_called()

    @patch("megatron.bridge.training.train.save_checkpoint_and_time")
    @patch("megatron.bridge.training.train.barrier_and_log")
    @patch("megatron.bridge.training.train.check_nvrx_straggler_detection")
    def test_multiple_exit_conditions_signal_wins(self, mock_check_nvrx, mock_barrier_log, mock_save_checkpoint):
        """Test that signal handler exit takes precedence over other exit conditions."""
        mock_check_nvrx.return_value = True  # Straggler detection would also trigger

        state = self._create_mock_state(
            exit_signal_handler=True,
            exit_interval=10,
            step=10,  # Would also trigger iteration exit
            checkpoint_save=True,
        )

        # Mock signal handler to return received signals
        state.signal_handler.signals_received.return_value = ["SIGTERM"]

        args = self._create_mock_args()
        result = checkpoint_and_decide_exit(state, **args)

        # Verify the function returns True (should exit)
        assert result is True

        # Verify signal handler message was logged, not straggler message
        mock_barrier_log.assert_called_once_with("exiting program after receiving SIGTERM.")

    @patch("megatron.bridge.training.train.save_checkpoint_and_time")
    @patch("megatron.bridge.training.train.barrier_and_log")
    @patch("megatron.bridge.training.train.check_nvrx_straggler_detection")
    def test_checkpoint_save_none_vs_false(self, mock_check_nvrx, mock_barrier_log, mock_save_checkpoint):
        """Test the difference between checkpoint.save being None vs False for straggler detection."""
        mock_check_nvrx.return_value = True

        state = self._create_mock_state()
        state.cfg.checkpoint.save = None  # Explicitly set to None

        args = self._create_mock_args()
        result = checkpoint_and_decide_exit(state, **args)

        # Verify the function returns True (should exit)
        assert result is True

        # For straggler detection, checkpoint should NOT be saved when save is None
        # (note the condition: state.cfg.checkpoint.save is not None)
        mock_save_checkpoint.assert_not_called()
        mock_barrier_log.assert_called_once_with("Exiting program due to straggler detection.")

    @patch("megatron.bridge.training.train.save_checkpoint_and_time")
    @patch("megatron.bridge.training.train.barrier_and_log")
    @patch("megatron.bridge.training.train.check_nvrx_straggler_detection")
    def test_no_exit_conditions_met(self, mock_check_nvrx, mock_barrier_log, mock_save_checkpoint):
        """Test that function returns False when no exit conditions are met."""
        mock_check_nvrx.return_value = False

        state = self._create_mock_state(
            exit_signal_handler=False,
            exit_duration_in_mins=None,
            exit_interval=None,
            checkpoint_save=False,
            step=7,  # Doesn't match any interval
        )

        # Ensure no signals are received
        state.signal_handler.signals_received.return_value = []

        args = self._create_mock_args()
        result = checkpoint_and_decide_exit(state, **args)

        # Verify the function returns False (should continue training)
        assert result is False

        # Verify no actions were taken
        mock_save_checkpoint.assert_not_called()
        mock_barrier_log.assert_not_called()

    @patch("megatron.bridge.training.train.save_checkpoint_and_time")
    @patch("megatron.bridge.training.train.barrier_and_log")
    @patch("megatron.bridge.training.train.check_nvrx_straggler_detection")
    def test_persistent_checkpoint_priority_over_non_persistent(
        self, mock_check_nvrx, mock_barrier_log, mock_save_checkpoint
    ):
        """Test that persistent checkpoint takes priority over non-persistent when both intervals match."""
        mock_check_nvrx.return_value = False

        state = self._create_mock_state(
            checkpoint_save=True,
            checkpoint_save_interval=5,  # Persistent every 5 steps
            step=10,  # 10 % 5 == 0, would trigger persistent
        )

        # Set non-persistent save interval that would also trigger
        state.cfg.checkpoint.non_persistent_save_interval = 2  # 10 % 2 == 0, would also trigger

        args = self._create_mock_args()
        result = checkpoint_and_decide_exit(state, **args)

        # Verify the function returns False (should continue training)
        assert result is False

        # Verify checkpoint was saved exactly once
        mock_save_checkpoint.assert_called_once()

        # Verify it was a PERSISTENT checkpoint (no non_persistent_ckpt flag)
        save_call_args = mock_save_checkpoint.call_args
        assert (
            "non_persistent_ckpt" not in save_call_args[1] or save_call_args[1].get("non_persistent_ckpt") is not True
        )

        # Verify the persistent checkpoint arguments were used
        assert save_call_args[0][0] == state  # state argument
        assert save_call_args[0][1] == args["model"]  # model argument
        assert "train_data_iterator" in save_call_args[1]

=======
>>>>>>> d4084158
class TestEvaluateAndPrintResults:
    """Unit tests for evaluate_and_print_results function."""

    def _create_mock_global_state(self, multiple_validation_sets=False, blend_per_split=None):
        """Create a mock GlobalState for testing."""
        mock_state = Mock(spec=GlobalState)
        mock_state.train_state = Mock(spec=TrainState)
        mock_state.train_state.step = 100
        mock_state.train_state.consumed_train_samples = 1000
        
        # Mock config
        mock_config = Mock(spec=ConfigContainer)
        mock_config.train = Mock(spec=TrainingConfig)
        mock_config.train.eval_iters = 2
        mock_config.train.global_batch_size = 32
        mock_config.train.micro_batch_size = 8
        mock_config.data_parallel_size = 4
        mock_config.model = Mock()
        mock_config.model.seq_length = 512
        mock_config.logger = Mock()
        mock_config.logger.log_validation_ppl_to_tensorboard = True
        
        # Mock dataset config
        mock_dataset_config = Mock(spec=GPTDatasetConfig)
        mock_dataset_config.multiple_validation_sets = multiple_validation_sets
        mock_dataset_config.blend_per_split = blend_per_split
        mock_config.dataset = mock_dataset_config
        
        mock_state.cfg = mock_config
        
        # Mock timers
        mock_state.timers = Mock()
        mock_timer = Mock()
        mock_timer.start = Mock()
        mock_timer.stop = Mock()
        mock_timer.elapsed = Mock(return_value=1.0)
        mock_state.timers.return_value = mock_timer
        
        # Mock loggers
        mock_state.tensorboard_logger = Mock()
        mock_state.wandb_logger = Mock()
        
        return mock_state

    def _create_mock_model(self):
        """Create a mock model for testing."""
        mock_model = Mock(spec=MegatronModule)
        mock_model.eval = Mock()
        mock_model.train = Mock()
        return [mock_model]

    def _create_mock_data_iterator(self, single=True):
        """Create mock data iterator(s) for testing."""
        if single:
            return Mock()
        else:
            # Return list of mock data iterators for multiple datasets
            return [Mock(), Mock()]

    @patch('megatron.bridge.training.eval.evaluate')
    @patch('megatron.bridge.utils.common_utils.is_last_rank')
    @patch('megatron.bridge.utils.common_utils.print_rank_last')
    @patch('torch.distributed.get_world_size')
    @patch('torch.distributed.get_rank')
    def test_evaluate_and_print_results_single_dataset(self, mock_get_rank, mock_world_size, mock_print_rank_last, mock_is_last_rank, mock_evaluate):
        """Test original single dataset behavior in evaluate_and_print_results."""
        # Setup mocks
        mock_get_rank.return_value = 0
        mock_world_size.return_value = 1
        mock_is_last_rank.return_value = True
        mock_evaluate.return_value = (
            {"loss": torch.tensor(0.5)},  # total_loss_dict
            None,  # collected_non_loss_data
            False  # timelimit
        )
        
        # Create test data
        state = self._create_mock_global_state(multiple_validation_sets=False)
        model = self._create_mock_model()
        data_iterator = self._create_mock_data_iterator(single=True)
        forward_step_func = Mock()
        
        # Call the function
        evaluate_and_print_results(
            state=state,
            prefix="test",
            forward_step_func=forward_step_func,
            data_iterator=data_iterator,
            model=model,
            config=state.cfg,
            verbose=False,
            write_to_tensorboard=True
        )
        
        # Verify evaluate was called once with correct parameters
        mock_evaluate.assert_called_once()
        call_args = mock_evaluate.call_args
        # evaluate is called with positional arguments: state, forward_step_func, data_iterator, model, process_non_loss_data_func, config, verbose
        assert call_args[0][0] == state  # state
        assert call_args[0][2] == data_iterator  # data_iterator
        assert call_args[0][3] == model  # model
        assert call_args[0][5] == state.cfg  # config
        
        # Verify TensorBoard logging
        state.tensorboard_logger.add_scalar.assert_called()
        state.wandb_logger.log.assert_called()

    @patch('megatron.bridge.training.eval.evaluate')
    @patch('megatron.bridge.utils.common_utils.is_last_rank')
    @patch('megatron.bridge.utils.common_utils.print_rank_last')
    @patch('torch.distributed.get_world_size')
    @patch('torch.distributed.get_rank')
    def test_evaluate_and_print_results_multiple_datasets(self, mock_get_rank, mock_world_size, mock_print_rank_last, mock_is_last_rank, mock_evaluate):
        """Test new multiple datasets behavior in evaluate_and_print_results."""
        # Setup mocks
        mock_get_rank.return_value = 0
        mock_world_size.return_value = 1
        mock_is_last_rank.return_value = True
        
        # Mock evaluate to return different results for each dataset
        def mock_evaluate_side_effect(*args, **kwargs):
            data_iterator = kwargs.get('data_iterator')
            if data_iterator == Mock():  # First dataset
                return {"loss": torch.tensor(0.4)}, None, False
            else:  # Second dataset
                return {"loss": torch.tensor(0.6)}, None, False
        
        mock_evaluate.side_effect = mock_evaluate_side_effect
        
        # Create test data with multiple validation sets
        blend_per_split = [
            (["train_paths"], None),
            (["val1", "val2"], None),  # Two validation datasets
            (["test_paths"], None)
        ]
        state = self._create_mock_global_state(
            multiple_validation_sets=True, 
            blend_per_split=blend_per_split
        )
        model = self._create_mock_model()
        data_iterator = self._create_mock_data_iterator(single=False)
        forward_step_func = Mock()
        
        # Call the function
        evaluate_and_print_results(
            state=state,
            prefix="test",
            forward_step_func=forward_step_func,
            data_iterator=data_iterator,
            model=model,
            config=state.cfg,
            verbose=False,
            write_to_tensorboard=True
        )
        
        # Verify evaluate was called twice (once for each dataset)
        assert mock_evaluate.call_count == 2
        
        # Verify individual dataset logging
        individual_calls = [call for call in state.tensorboard_logger.add_scalar.call_args_list 
                          if "validation val1" in str(call) or "validation val2" in str(call)]
        assert len(individual_calls) > 0
        
        # Verify aggregated logging
        aggregated_calls = [call for call in state.tensorboard_logger.add_scalar.call_args_list 
                          if "validation (aggregated)" in str(call)]
        assert len(aggregated_calls) > 0

    @patch('megatron.bridge.training.eval.evaluate')
    @patch('megatron.bridge.utils.common_utils.is_last_rank')
    @patch('megatron.bridge.utils.common_utils.print_rank_last')
    @patch('torch.distributed.get_world_size')
    @patch('torch.distributed.get_rank')
    def test_evaluate_and_print_results_timelimit_handling(self, mock_get_rank, mock_world_size, mock_print_rank_last, mock_is_last_rank, mock_evaluate):
        """Test timelimit handling in evaluate_and_print_results."""
        # Setup mocks
        mock_get_rank.return_value = 0
        mock_world_size.return_value = 1
        mock_is_last_rank.return_value = True
        mock_evaluate.return_value = (None, None, True)  # timelimit hit
        
        # Create test data
        state = self._create_mock_global_state()
        model = self._create_mock_model()
        data_iterator = self._create_mock_data_iterator(single=True)
        forward_step_func = Mock()
        
        # Call the function
        evaluate_and_print_results(
            state=state,
            prefix="test",
            forward_step_func=forward_step_func,
            data_iterator=data_iterator,
            model=model,
            config=state.cfg,
            verbose=False,
            write_to_tensorboard=True
        )
        
        # Verify evaluate was called
        mock_evaluate.assert_called_once()
        
        # Verify no logging occurred due to timelimit
        state.tensorboard_logger.add_scalar.assert_not_called()
        state.wandb_logger.log.assert_not_called()

    @patch('megatron.bridge.training.eval.evaluate')
    @patch('megatron.bridge.utils.common_utils.is_last_rank')
    @patch('megatron.bridge.utils.common_utils.print_rank_last')
    @patch('torch.distributed.get_world_size')
    @patch('torch.distributed.get_rank')
    def test_evaluate_and_print_results_dataset_naming(self, mock_get_rank, mock_world_size, mock_print_rank_last, mock_is_last_rank, mock_evaluate):
        """Test dataset naming from blend_per_split configuration."""
        # Setup mocks
        mock_get_rank.return_value = 0
        mock_world_size.return_value = 1
        mock_is_last_rank.return_value = True
        mock_evaluate.return_value = ({"loss": torch.tensor(0.5)}, None, False)
        
        # Create test data with specific dataset names
        blend_per_split = [
            (["train_paths"], None),
            (["val_dataset_1", "val_dataset_2"], None),
            (["test_paths"], None)
        ]
        state = self._create_mock_global_state(
            multiple_validation_sets=True,
            blend_per_split=blend_per_split
        )
        model = self._create_mock_model()
        data_iterator = self._create_mock_data_iterator(single=False)
        forward_step_func = Mock()
        
        # Call the function
        evaluate_and_print_results(
            state=state,
            prefix="test",
            forward_step_func=forward_step_func,
            data_iterator=data_iterator,
            model=model,
            config=state.cfg,
            verbose=False,
            write_to_tensorboard=True
        )
        
        # Verify evaluate was called twice
        assert mock_evaluate.call_count == 2
        
        # Verify dataset-specific logging with correct names
        logging_calls = [str(call) for call in state.tensorboard_logger.add_scalar.call_args_list]
        val1_calls = [call for call in logging_calls if "val_dataset_1" in call]
        val2_calls = [call for call in logging_calls if "val_dataset_2" in call]
        
        assert len(val1_calls) > 0
        assert len(val2_calls) > 0<|MERGE_RESOLUTION|>--- conflicted
+++ resolved
@@ -14,29 +14,23 @@
 
 """Tests for train module utility functions."""
 
-<<<<<<< HEAD
 import time
 import math
 from unittest.mock import Mock, patch, patch, MagicMock
-=======
-import math
-from unittest.mock import Mock, patch, MagicMock
->>>>>>> d4084158
 
 import pytest
 import torch
 from megatron.core.optimizer.distrib_optimizer import DistributedOptimizer
 from megatron.core.transformer import MegatronModule
 
-<<<<<<< HEAD
 from megatron.bridge.training.train import (
     _handle_mxfp8_param_buffer_copy,
     checkpoint_and_decide_exit,
     should_disable_forward_pre_hook,
 )
-=======
-from megatron.bridge.training.train import _handle_mxfp8_param_buffer_copy
->>>>>>> d4084158
+from megatron.bridge.training.eval import evaluate_and_print_results
+from megatron.bridge.training.config import ConfigContainer, GPTDatasetConfig, TrainingConfig
+from megatron.bridge.training.state import GlobalState, TrainState
 from megatron.bridge.training.eval import evaluate_and_print_results
 from megatron.bridge.training.config import ConfigContainer, GPTDatasetConfig, TrainingConfig
 from megatron.bridge.training.state import GlobalState, TrainState
@@ -148,7 +142,6 @@
             or not mock_regular_optimizer._copy_main_params_to_param_buffer.called
         )
 
-<<<<<<< HEAD
 
 class TestShouldDisableForwardPreHook:
     """Unit tests for should_disable_forward_pre_hook function."""
@@ -778,8 +771,6 @@
         assert save_call_args[0][1] == args["model"]  # model argument
         assert "train_data_iterator" in save_call_args[1]
 
-=======
->>>>>>> d4084158
 class TestEvaluateAndPrintResults:
     """Unit tests for evaluate_and_print_results function."""
 
@@ -1034,4 +1025,260 @@
         val2_calls = [call for call in logging_calls if "val_dataset_2" in call]
         
         assert len(val1_calls) > 0
+        assert len(val2_calls) > 0
+
+class TestEvaluateAndPrintResults:
+    """Unit tests for evaluate_and_print_results function."""
+
+    def _create_mock_global_state(self, multiple_validation_sets=False, blend_per_split=None):
+        """Create a mock GlobalState for testing."""
+        mock_state = Mock(spec=GlobalState)
+        mock_state.train_state = Mock(spec=TrainState)
+        mock_state.train_state.step = 100
+        mock_state.train_state.consumed_train_samples = 1000
+        
+        # Mock config
+        mock_config = Mock(spec=ConfigContainer)
+        mock_config.train = Mock(spec=TrainingConfig)
+        mock_config.train.eval_iters = 2
+        mock_config.train.global_batch_size = 32
+        mock_config.train.micro_batch_size = 8
+        mock_config.data_parallel_size = 4
+        mock_config.model = Mock()
+        mock_config.model.seq_length = 512
+        mock_config.logger = Mock()
+        mock_config.logger.log_validation_ppl_to_tensorboard = True
+        
+        # Mock dataset config
+        mock_dataset_config = Mock(spec=GPTDatasetConfig)
+        mock_dataset_config.multiple_validation_sets = multiple_validation_sets
+        mock_dataset_config.blend_per_split = blend_per_split
+        mock_config.dataset = mock_dataset_config
+        
+        mock_state.cfg = mock_config
+        
+        # Mock timers
+        mock_state.timers = Mock()
+        mock_timer = Mock()
+        mock_timer.start = Mock()
+        mock_timer.stop = Mock()
+        mock_timer.elapsed = Mock(return_value=1.0)
+        mock_state.timers.return_value = mock_timer
+        
+        # Mock loggers
+        mock_state.tensorboard_logger = Mock()
+        mock_state.wandb_logger = Mock()
+        
+        return mock_state
+
+    def _create_mock_model(self):
+        """Create a mock model for testing."""
+        mock_model = Mock(spec=MegatronModule)
+        mock_model.eval = Mock()
+        mock_model.train = Mock()
+        return [mock_model]
+
+    def _create_mock_data_iterator(self, single=True):
+        """Create mock data iterator(s) for testing."""
+        if single:
+            return Mock()
+        else:
+            # Return list of mock data iterators for multiple datasets
+            return [Mock(), Mock()]
+
+    @patch('megatron.bridge.training.eval.evaluate')
+    @patch('megatron.bridge.utils.common_utils.is_last_rank')
+    @patch('megatron.bridge.utils.common_utils.print_rank_last')
+    @patch('torch.distributed.get_world_size')
+    @patch('torch.distributed.get_rank')
+    def test_evaluate_and_print_results_single_dataset(self, mock_get_rank, mock_world_size, mock_print_rank_last, mock_is_last_rank, mock_evaluate):
+        """Test original single dataset behavior in evaluate_and_print_results."""
+        # Setup mocks
+        mock_get_rank.return_value = 0
+        mock_world_size.return_value = 1
+        mock_is_last_rank.return_value = True
+        mock_evaluate.return_value = (
+            {"loss": torch.tensor(0.5)},  # total_loss_dict
+            None,  # collected_non_loss_data
+            False  # timelimit
+        )
+        
+        # Create test data
+        state = self._create_mock_global_state(multiple_validation_sets=False)
+        model = self._create_mock_model()
+        data_iterator = self._create_mock_data_iterator(single=True)
+        forward_step_func = Mock()
+        
+        # Call the function
+        evaluate_and_print_results(
+            state=state,
+            prefix="test",
+            forward_step_func=forward_step_func,
+            data_iterator=data_iterator,
+            model=model,
+            config=state.cfg,
+            verbose=False,
+            write_to_tensorboard=True
+        )
+        
+        # Verify evaluate was called once with correct parameters
+        mock_evaluate.assert_called_once()
+        call_args = mock_evaluate.call_args
+        # evaluate is called with positional arguments: state, forward_step_func, data_iterator, model, process_non_loss_data_func, config, verbose
+        assert call_args[0][0] == state  # state
+        assert call_args[0][2] == data_iterator  # data_iterator
+        assert call_args[0][3] == model  # model
+        assert call_args[0][5] == state.cfg  # config
+        
+        # Verify TensorBoard logging
+        state.tensorboard_logger.add_scalar.assert_called()
+        state.wandb_logger.log.assert_called()
+
+    @patch('megatron.bridge.training.eval.evaluate')
+    @patch('megatron.bridge.utils.common_utils.is_last_rank')
+    @patch('megatron.bridge.utils.common_utils.print_rank_last')
+    @patch('torch.distributed.get_world_size')
+    @patch('torch.distributed.get_rank')
+    def test_evaluate_and_print_results_multiple_datasets(self, mock_get_rank, mock_world_size, mock_print_rank_last, mock_is_last_rank, mock_evaluate):
+        """Test new multiple datasets behavior in evaluate_and_print_results."""
+        # Setup mocks
+        mock_get_rank.return_value = 0
+        mock_world_size.return_value = 1
+        mock_is_last_rank.return_value = True
+        
+        # Mock evaluate to return different results for each dataset
+        def mock_evaluate_side_effect(*args, **kwargs):
+            data_iterator = kwargs.get('data_iterator')
+            if data_iterator == Mock():  # First dataset
+                return {"loss": torch.tensor(0.4)}, None, False
+            else:  # Second dataset
+                return {"loss": torch.tensor(0.6)}, None, False
+        
+        mock_evaluate.side_effect = mock_evaluate_side_effect
+        
+        # Create test data with multiple validation sets
+        blend_per_split = [
+            (["train_paths"], None),
+            (["val1", "val2"], None),  # Two validation datasets
+            (["test_paths"], None)
+        ]
+        state = self._create_mock_global_state(
+            multiple_validation_sets=True, 
+            blend_per_split=blend_per_split
+        )
+        model = self._create_mock_model()
+        data_iterator = self._create_mock_data_iterator(single=False)
+        forward_step_func = Mock()
+        
+        # Call the function
+        evaluate_and_print_results(
+            state=state,
+            prefix="test",
+            forward_step_func=forward_step_func,
+            data_iterator=data_iterator,
+            model=model,
+            config=state.cfg,
+            verbose=False,
+            write_to_tensorboard=True
+        )
+        
+        # Verify evaluate was called twice (once for each dataset)
+        assert mock_evaluate.call_count == 2
+        
+        # Verify individual dataset logging
+        individual_calls = [call for call in state.tensorboard_logger.add_scalar.call_args_list 
+                          if "validation val1" in str(call) or "validation val2" in str(call)]
+        assert len(individual_calls) > 0
+        
+        # Verify aggregated logging
+        aggregated_calls = [call for call in state.tensorboard_logger.add_scalar.call_args_list 
+                          if "validation (aggregated)" in str(call)]
+        assert len(aggregated_calls) > 0
+
+    @patch('megatron.bridge.training.eval.evaluate')
+    @patch('megatron.bridge.utils.common_utils.is_last_rank')
+    @patch('megatron.bridge.utils.common_utils.print_rank_last')
+    @patch('torch.distributed.get_world_size')
+    @patch('torch.distributed.get_rank')
+    def test_evaluate_and_print_results_timelimit_handling(self, mock_get_rank, mock_world_size, mock_print_rank_last, mock_is_last_rank, mock_evaluate):
+        """Test timelimit handling in evaluate_and_print_results."""
+        # Setup mocks
+        mock_get_rank.return_value = 0
+        mock_world_size.return_value = 1
+        mock_is_last_rank.return_value = True
+        mock_evaluate.return_value = (None, None, True)  # timelimit hit
+        
+        # Create test data
+        state = self._create_mock_global_state()
+        model = self._create_mock_model()
+        data_iterator = self._create_mock_data_iterator(single=True)
+        forward_step_func = Mock()
+        
+        # Call the function
+        evaluate_and_print_results(
+            state=state,
+            prefix="test",
+            forward_step_func=forward_step_func,
+            data_iterator=data_iterator,
+            model=model,
+            config=state.cfg,
+            verbose=False,
+            write_to_tensorboard=True
+        )
+        
+        # Verify evaluate was called
+        mock_evaluate.assert_called_once()
+        
+        # Verify no logging occurred due to timelimit
+        state.tensorboard_logger.add_scalar.assert_not_called()
+        state.wandb_logger.log.assert_not_called()
+
+    @patch('megatron.bridge.training.eval.evaluate')
+    @patch('megatron.bridge.utils.common_utils.is_last_rank')
+    @patch('megatron.bridge.utils.common_utils.print_rank_last')
+    @patch('torch.distributed.get_world_size')
+    @patch('torch.distributed.get_rank')
+    def test_evaluate_and_print_results_dataset_naming(self, mock_get_rank, mock_world_size, mock_print_rank_last, mock_is_last_rank, mock_evaluate):
+        """Test dataset naming from blend_per_split configuration."""
+        # Setup mocks
+        mock_get_rank.return_value = 0
+        mock_world_size.return_value = 1
+        mock_is_last_rank.return_value = True
+        mock_evaluate.return_value = ({"loss": torch.tensor(0.5)}, None, False)
+        
+        # Create test data with specific dataset names
+        blend_per_split = [
+            (["train_paths"], None),
+            (["val_dataset_1", "val_dataset_2"], None),
+            (["test_paths"], None)
+        ]
+        state = self._create_mock_global_state(
+            multiple_validation_sets=True,
+            blend_per_split=blend_per_split
+        )
+        model = self._create_mock_model()
+        data_iterator = self._create_mock_data_iterator(single=False)
+        forward_step_func = Mock()
+        
+        # Call the function
+        evaluate_and_print_results(
+            state=state,
+            prefix="test",
+            forward_step_func=forward_step_func,
+            data_iterator=data_iterator,
+            model=model,
+            config=state.cfg,
+            verbose=False,
+            write_to_tensorboard=True
+        )
+        
+        # Verify evaluate was called twice
+        assert mock_evaluate.call_count == 2
+        
+        # Verify dataset-specific logging with correct names
+        logging_calls = [str(call) for call in state.tensorboard_logger.add_scalar.call_args_list]
+        val1_calls = [call for call in logging_calls if "val_dataset_1" in call]
+        val2_calls = [call for call in logging_calls if "val_dataset_2" in call]
+        
+        assert len(val1_calls) > 0
         assert len(val2_calls) > 0